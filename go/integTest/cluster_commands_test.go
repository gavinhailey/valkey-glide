--- conflicted
+++ resolved
@@ -1100,7 +1100,145 @@
 	assert.NoError(suite.T(), err)
 }
 
-<<<<<<< HEAD
+func (suite *GlideTestSuite) TestClusterLolwut() {
+	client := suite.defaultClusterClient()
+
+	result, err := client.Lolwut()
+	assert.NoError(suite.T(), err)
+	assert.NotEmpty(suite.T(), result)
+	assert.Contains(suite.T(), result, "Redis ver.")
+}
+
+func (suite *GlideTestSuite) TestLolwutWithOptions_WithAllNodes() {
+	client := suite.defaultClusterClient()
+	options := options.ClusterLolwutOptions{
+		LolwutOptions: &options.LolwutOptions{
+			Version: 6,
+			Args:    &[]int{10, 20},
+		},
+		RouteOption: &options.RouteOption{Route: config.AllNodes},
+	}
+	result, err := client.LolwutWithOptions(options)
+	assert.NoError(suite.T(), err)
+
+	assert.True(suite.T(), result.IsMultiValue())
+	multiValue := result.MultiValue()
+
+	for _, value := range multiValue {
+		assert.Contains(suite.T(), value, "Redis ver.")
+	}
+}
+
+func (suite *GlideTestSuite) TestLolwutWithOptions_WithAllPrimaries() {
+	client := suite.defaultClusterClient()
+	options := options.ClusterLolwutOptions{
+		LolwutOptions: &options.LolwutOptions{
+			Version: 6,
+		},
+		RouteOption: &options.RouteOption{Route: config.AllPrimaries},
+	}
+	result, err := client.LolwutWithOptions(options)
+	assert.NoError(suite.T(), err)
+
+	assert.True(suite.T(), result.IsMultiValue())
+	multiValue := result.MultiValue()
+
+	for _, value := range multiValue {
+		assert.Contains(suite.T(), value, "Redis ver.")
+	}
+}
+
+func (suite *GlideTestSuite) TestLolwutWithOptions_WithRandomRoute() {
+	client := suite.defaultClusterClient()
+	options := options.ClusterLolwutOptions{
+		LolwutOptions: &options.LolwutOptions{
+			Version: 6,
+		},
+		RouteOption: &options.RouteOption{Route: config.RandomRoute},
+	}
+	result, err := client.LolwutWithOptions(options)
+	assert.NoError(suite.T(), err)
+
+	assert.True(suite.T(), result.IsSingleValue())
+	singleValue := result.SingleValue()
+	assert.Contains(suite.T(), singleValue, "Redis ver.")
+}
+
+func (suite *GlideTestSuite) TestClientIdCluster() {
+	client := suite.defaultClusterClient()
+	t := suite.T()
+	response, err := client.ClientId()
+	assert.NoError(t, err)
+	assert.True(t, response.IsSingleValue())
+}
+
+func (suite *GlideTestSuite) TestClientIdWithOptionsCluster() {
+	client := suite.defaultClusterClient()
+	t := suite.T()
+
+	// ClientId with option or with multiple options without route
+	opts := options.RouteOption{Route: nil}
+	response, err := client.ClientIdWithOptions(opts)
+	assert.NoError(t, err)
+	assert.True(t, response.IsSingleValue())
+
+	// same sections with random route
+	route := config.Route(config.RandomRoute)
+	opts = options.RouteOption{Route: route}
+	response, err = client.ClientIdWithOptions(opts)
+	assert.NoError(t, err)
+	assert.True(t, response.IsSingleValue())
+
+	// default sections, multi node route
+	route = config.Route(config.AllPrimaries)
+	opts = options.RouteOption{Route: route}
+	response, err = client.ClientIdWithOptions(opts)
+	assert.NoError(t, err)
+	assert.True(t, response.IsMultiValue())
+}
+
+func (suite *GlideTestSuite) TestLastSaveCluster() {
+	client := suite.defaultClusterClient()
+	t := suite.T()
+	response, err := client.LastSave()
+	assert.NoError(t, err)
+	assert.True(t, response.IsSingleValue())
+}
+
+func (suite *GlideTestSuite) TestLastSaveWithOptionCluster() {
+	client := suite.defaultClusterClient()
+	t := suite.T()
+	opts := options.RouteOption{Route: nil}
+	response, err := client.LastSaveWithOptions(opts)
+	assert.NoError(t, err)
+	assert.True(t, response.IsSingleValue())
+}
+
+func (suite *GlideTestSuite) TestConfigResetStatCluster() {
+	client := suite.defaultClusterClient()
+
+	// ConfigResetStat with option or with multiple options without route
+	suite.verifyOK(client.ConfigResetStat())
+}
+
+func (suite *GlideTestSuite) TestConfigResetStatWithOptions() {
+	client := suite.defaultClusterClient()
+
+	// ConfigResetStat with option or with multiple options without route
+	opts := options.RouteOption{Route: nil}
+	suite.verifyOK(client.ConfigResetStatWithOptions(opts))
+
+	// same sections with random route
+	route := config.Route(config.RandomRoute)
+	opts = options.RouteOption{Route: route}
+	suite.verifyOK(client.ConfigResetStatWithOptions(opts))
+
+	// default sections, multi node route
+	route = config.Route(config.AllPrimaries)
+	opts = options.RouteOption{Route: route}
+	suite.verifyOK(client.ConfigResetStatWithOptions(opts))
+}
+
 func (suite *GlideTestSuite) TestConfigRewriteCluster() {
 	client := suite.defaultClusterClient()
 	t := suite.T()
@@ -1199,143 +1337,4 @@
 			break
 		}
 	}
-=======
-func (suite *GlideTestSuite) TestClusterLolwut() {
-	client := suite.defaultClusterClient()
-
-	result, err := client.Lolwut()
-	assert.NoError(suite.T(), err)
-	assert.NotEmpty(suite.T(), result)
-	assert.Contains(suite.T(), result, "Redis ver.")
-}
-
-func (suite *GlideTestSuite) TestLolwutWithOptions_WithAllNodes() {
-	client := suite.defaultClusterClient()
-	options := options.ClusterLolwutOptions{
-		LolwutOptions: &options.LolwutOptions{
-			Version: 6,
-			Args:    &[]int{10, 20},
-		},
-		RouteOption: &options.RouteOption{Route: config.AllNodes},
-	}
-	result, err := client.LolwutWithOptions(options)
-	assert.NoError(suite.T(), err)
-
-	assert.True(suite.T(), result.IsMultiValue())
-	multiValue := result.MultiValue()
-
-	for _, value := range multiValue {
-		assert.Contains(suite.T(), value, "Redis ver.")
-	}
-}
-
-func (suite *GlideTestSuite) TestLolwutWithOptions_WithAllPrimaries() {
-	client := suite.defaultClusterClient()
-	options := options.ClusterLolwutOptions{
-		LolwutOptions: &options.LolwutOptions{
-			Version: 6,
-		},
-		RouteOption: &options.RouteOption{Route: config.AllPrimaries},
-	}
-	result, err := client.LolwutWithOptions(options)
-	assert.NoError(suite.T(), err)
-
-	assert.True(suite.T(), result.IsMultiValue())
-	multiValue := result.MultiValue()
-
-	for _, value := range multiValue {
-		assert.Contains(suite.T(), value, "Redis ver.")
-	}
-}
-
-func (suite *GlideTestSuite) TestLolwutWithOptions_WithRandomRoute() {
-	client := suite.defaultClusterClient()
-	options := options.ClusterLolwutOptions{
-		LolwutOptions: &options.LolwutOptions{
-			Version: 6,
-		},
-		RouteOption: &options.RouteOption{Route: config.RandomRoute},
-	}
-	result, err := client.LolwutWithOptions(options)
-	assert.NoError(suite.T(), err)
-
-	assert.True(suite.T(), result.IsSingleValue())
-	singleValue := result.SingleValue()
-	assert.Contains(suite.T(), singleValue, "Redis ver.")
-}
-
-func (suite *GlideTestSuite) TestClientIdCluster() {
-	client := suite.defaultClusterClient()
-	t := suite.T()
-	response, err := client.ClientId()
-	assert.NoError(t, err)
-	assert.True(t, response.IsSingleValue())
-}
-
-func (suite *GlideTestSuite) TestClientIdWithOptionsCluster() {
-	client := suite.defaultClusterClient()
-	t := suite.T()
-
-	// ClientId with option or with multiple options without route
-	opts := options.RouteOption{Route: nil}
-	response, err := client.ClientIdWithOptions(opts)
-	assert.NoError(t, err)
-	assert.True(t, response.IsSingleValue())
-
-	// same sections with random route
-	route := config.Route(config.RandomRoute)
-	opts = options.RouteOption{Route: route}
-	response, err = client.ClientIdWithOptions(opts)
-	assert.NoError(t, err)
-	assert.True(t, response.IsSingleValue())
-
-	// default sections, multi node route
-	route = config.Route(config.AllPrimaries)
-	opts = options.RouteOption{Route: route}
-	response, err = client.ClientIdWithOptions(opts)
-	assert.NoError(t, err)
-	assert.True(t, response.IsMultiValue())
-}
-
-func (suite *GlideTestSuite) TestLastSaveCluster() {
-	client := suite.defaultClusterClient()
-	t := suite.T()
-	response, err := client.LastSave()
-	assert.NoError(t, err)
-	assert.True(t, response.IsSingleValue())
-}
-
-func (suite *GlideTestSuite) TestLastSaveWithOptionCluster() {
-	client := suite.defaultClusterClient()
-	t := suite.T()
-	opts := options.RouteOption{Route: nil}
-	response, err := client.LastSaveWithOptions(opts)
-	assert.NoError(t, err)
-	assert.True(t, response.IsSingleValue())
-}
-
-func (suite *GlideTestSuite) TestConfigResetStatCluster() {
-	client := suite.defaultClusterClient()
-
-	// ConfigResetStat with option or with multiple options without route
-	suite.verifyOK(client.ConfigResetStat())
-}
-
-func (suite *GlideTestSuite) TestConfigResetStatWithOptions() {
-	client := suite.defaultClusterClient()
-
-	// ConfigResetStat with option or with multiple options without route
-	opts := options.RouteOption{Route: nil}
-	suite.verifyOK(client.ConfigResetStatWithOptions(opts))
-
-	// same sections with random route
-	route := config.Route(config.RandomRoute)
-	opts = options.RouteOption{Route: route}
-	suite.verifyOK(client.ConfigResetStatWithOptions(opts))
-
-	// default sections, multi node route
-	route = config.Route(config.AllPrimaries)
-	opts = options.RouteOption{Route: route}
-	suite.verifyOK(client.ConfigResetStatWithOptions(opts))
->>>>>>> 48b4137b
 }