// Copyright Valkey GLIDE Project Contributors - SPDX Identifier: Apache-2.0

package integTest

import (
	"strconv"
	"strings"
)

// check if sliceA is a subset of sliceB
func isSubset[T comparable](sliceA []T, sliceB []T) bool {
	setB := make(map[T]struct{})
	for _, v := range sliceB {
		setB[v] = struct{}{}
	}
	for _, v := range sliceA {
		if _, found := setB[v]; !found {
			return false
		}
	}
	return true
}

func convertMapKeysAndValuesToLists(m map[string]string) ([]string, []string) {
	keys := make([]string, 0)
	values := make([]string, 0)
	for key, value := range m {
		keys = append(keys, key)
		values = append(values, value)
	}
	return keys, values
}

func GenerateLuaLibCode(libName string, functions map[string]string, readonly bool) string {
	var code strings.Builder

	// Write header
	code.WriteString("#!lua name=")
	code.WriteString(libName)
	code.WriteString("\n")

	// Write each function
	for name, function := range functions {
		code.WriteString("redis.register_function{ function_name = '")
		code.WriteString(name)
		code.WriteString("', callback = function(keys, args) ")
		code.WriteString(function)
		code.WriteString(" end")

		if readonly {
			code.WriteString(", flags = { 'no-writes' }")
		}
		code.WriteString(" }\n")
	}

	return code.String()
}

<<<<<<< HEAD
func CreateLongRunningLuaScript(timeout int, readonly bool) string {
	var code strings.Builder

	// Write header
	if readonly {
		code.WriteString("  local started = tonumber(redis.pcall('time')[1])\n" +
			"  while (true) do\n" +
			"    local now = tonumber(redis.pcall('time')[1])\n" +
			"    if now > started + ")
		code.WriteString(strconv.Itoa(timeout))
		code.WriteString(" then\n" +
			"      return 'Timed out ")
		code.WriteString(strconv.Itoa(timeout))
		code.WriteString(" sec'\n" +
			"    end\n" +
			"  end\n")
	} else {
		code.WriteString("redis.call('SET', KEYS[1], 'value')\n" +
			"  local start = redis.call('time')[1]\n" +
			"  while redis.call('time')[1] - start < ")
		code.WriteString(strconv.Itoa(timeout))
		code.WriteString(" do\n" +
			"      redis.call('SET', KEYS[1], 'value')\n" +
			"   end\n")
	}
=======
func createLuaLibWithLongRunningFunction(libName, funcName string, timeout int, readOnly bool) string {
	var code strings.Builder

	// Write header
	code.WriteString("#!lua name=")
	code.WriteString(libName)
	code.WriteString("\n")

	// Write function definition
	code.WriteString("local function ")
	code.WriteString(libName)
	code.WriteString("_")
	code.WriteString(funcName)
	code.WriteString("(keys, args)\n")
	code.WriteString("  local started = tonumber(redis.pcall('time')[1])\n")
	// fun fact - redis does no writes if 'no-writes' flag is set
	code.WriteString("  redis.pcall('set', keys[1], 42)\n")
	code.WriteString("  while (true) do\n")
	code.WriteString("    local now = tonumber(redis.pcall('time')[1])\n")
	code.WriteString("    if now > started + ")
	code.WriteString(strconv.Itoa(timeout))
	code.WriteString(" then\n")
	code.WriteString("      return 'Timed out ")
	code.WriteString(strconv.Itoa(timeout))
	code.WriteString(" sec'\n")
	code.WriteString("    end\n")
	code.WriteString("  end\n")
	code.WriteString("  return 'OK'\n")
	code.WriteString("end\n")

	// Write function registration
	code.WriteString("redis.register_function{\n")
	code.WriteString("function_name='")
	code.WriteString(funcName)
	code.WriteString("',\n")
	code.WriteString("callback=")
	code.WriteString(libName)
	code.WriteString("_")
	code.WriteString(funcName)
	if readOnly {
		code.WriteString(",\nflags={ 'no-writes' }\n")
	} else {
		code.WriteString("\n")
	}
	code.WriteString("}")
>>>>>>> b95a4c59

	return code.String()
}<|MERGE_RESOLUTION|>--- conflicted
+++ resolved
@@ -56,33 +56,6 @@
 	return code.String()
 }
 
-<<<<<<< HEAD
-func CreateLongRunningLuaScript(timeout int, readonly bool) string {
-	var code strings.Builder
-
-	// Write header
-	if readonly {
-		code.WriteString("  local started = tonumber(redis.pcall('time')[1])\n" +
-			"  while (true) do\n" +
-			"    local now = tonumber(redis.pcall('time')[1])\n" +
-			"    if now > started + ")
-		code.WriteString(strconv.Itoa(timeout))
-		code.WriteString(" then\n" +
-			"      return 'Timed out ")
-		code.WriteString(strconv.Itoa(timeout))
-		code.WriteString(" sec'\n" +
-			"    end\n" +
-			"  end\n")
-	} else {
-		code.WriteString("redis.call('SET', KEYS[1], 'value')\n" +
-			"  local start = redis.call('time')[1]\n" +
-			"  while redis.call('time')[1] - start < ")
-		code.WriteString(strconv.Itoa(timeout))
-		code.WriteString(" do\n" +
-			"      redis.call('SET', KEYS[1], 'value')\n" +
-			"   end\n")
-	}
-=======
 func createLuaLibWithLongRunningFunction(libName, funcName string, timeout int, readOnly bool) string {
 	var code strings.Builder
 
@@ -128,7 +101,35 @@
 		code.WriteString("\n")
 	}
 	code.WriteString("}")
->>>>>>> b95a4c59
+
+	return code.String()
+}
+
+func CreateLongRunningLuaScript(timeout int, readonly bool) string {
+	var code strings.Builder
+
+	// Write header
+	if readonly {
+		code.WriteString("  local started = tonumber(redis.pcall('time')[1])\n" +
+			"  while (true) do\n" +
+			"    local now = tonumber(redis.pcall('time')[1])\n" +
+			"    if now > started + ")
+		code.WriteString(strconv.Itoa(timeout))
+		code.WriteString(" then\n" +
+			"      return 'Timed out ")
+		code.WriteString(strconv.Itoa(timeout))
+		code.WriteString(" sec'\n" +
+			"    end\n" +
+			"  end\n")
+	} else {
+		code.WriteString("redis.call('SET', KEYS[1], 'value')\n" +
+			"  local start = redis.call('time')[1]\n" +
+			"  while redis.call('time')[1] - start < ")
+		code.WriteString(strconv.Itoa(timeout))
+		code.WriteString(" do\n" +
+			"      redis.call('SET', KEYS[1], 'value')\n" +
+			"   end\n")
+	}
 
 	return code.String()
 }