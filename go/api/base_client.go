// Copyright Valkey GLIDE Project Contributors - SPDX Identifier: Apache-2.0

package api

// #cgo LDFLAGS: -L../target/release -lglide_rs
// #include "../lib.h"
//
// void successCallback(void *channelPtr, struct CommandResponse *message);
// void failureCallback(void *channelPtr, char *errMessage, RequestErrorType errType);
import "C"

import (
	"errors"
	"math"
	"strconv"
	"unsafe"

	"github.com/valkey-io/valkey-glide/go/glide/api/options"
	"github.com/valkey-io/valkey-glide/go/glide/protobuf"
	"github.com/valkey-io/valkey-glide/go/glide/utils"
	"google.golang.org/protobuf/proto"
)

// BaseClient defines an interface for methods common to both [GlideClient] and [GlideClusterClient].
type BaseClient interface {
	StringCommands
	HashCommands
	ListCommands
	SetCommands
	SortedSetCommands
	ConnectionManagementCommands
	GenericBaseCommands
	// Close terminates the client by closing all associated resources.
	Close()
}

const OK = "OK"

type payload struct {
	value *C.struct_CommandResponse
	error error
}

//export successCallback
func successCallback(channelPtr unsafe.Pointer, cResponse *C.struct_CommandResponse) {
	response := cResponse
	resultChannel := *(*chan payload)(channelPtr)
	resultChannel <- payload{value: response, error: nil}
}

//export failureCallback
func failureCallback(channelPtr unsafe.Pointer, cErrorMessage *C.char, cErrorType C.RequestErrorType) {
	resultChannel := *(*chan payload)(channelPtr)
	resultChannel <- payload{value: nil, error: goError(cErrorType, cErrorMessage)}
}

type clientConfiguration interface {
	toProtobuf() *protobuf.ConnectionRequest
}

type baseClient struct {
	coreClient unsafe.Pointer
}

// Creates a connection by invoking the `create_client` function from Rust library via FFI.
// Passes the pointers to callback functions which will be invoked when the command succeeds or fails.
// Once the connection is established, this function invokes `free_connection_response` exposed by rust library to free the
// connection_response to avoid any memory leaks.
func createClient(config clientConfiguration) (*baseClient, error) {
	request := config.toProtobuf()
	msg, err := proto.Marshal(request)
	if err != nil {
		return nil, err
	}

	byteCount := len(msg)
	requestBytes := C.CBytes(msg)
	cResponse := (*C.struct_ConnectionResponse)(
		C.create_client(
			(*C.uchar)(requestBytes),
			C.uintptr_t(byteCount),
			(C.SuccessCallback)(unsafe.Pointer(C.successCallback)),
			(C.FailureCallback)(unsafe.Pointer(C.failureCallback)),
		),
	)
	defer C.free_connection_response(cResponse)

	cErr := cResponse.connection_error_message
	if cErr != nil {
		message := C.GoString(cErr)
		return nil, &ConnectionError{message}
	}

	return &baseClient{cResponse.conn_ptr}, nil
}

// Close terminates the client by closing all associated resources.
func (client *baseClient) Close() {
	if client.coreClient == nil {
		return
	}

	C.close_client(client.coreClient)
	client.coreClient = nil
}

func (client *baseClient) executeCommand(
	requestType C.RequestType,
	args []string,
) (*C.struct_CommandResponse, error) {
	if client.coreClient == nil {
		return nil, &ClosingError{"ExecuteCommand failed. The client is closed."}
	}

	var cArgsPtr *C.uintptr_t = nil
	var argLengthsPtr *C.ulong = nil
	if len(args) > 0 {
		cArgs, argLengths := toCStrings(args)
		cArgsPtr = &cArgs[0]
		argLengthsPtr = &argLengths[0]
	}

	resultChannel := make(chan payload)
	resultChannelPtr := uintptr(unsafe.Pointer(&resultChannel))

	C.command(
		client.coreClient,
		C.uintptr_t(resultChannelPtr),
		uint32(requestType),
		C.size_t(len(args)),
		cArgsPtr,
		argLengthsPtr,
	)
	payload := <-resultChannel
	if payload.error != nil {
		return nil, payload.error
	}
	return payload.value, nil
}

// Zero copying conversion from go's []string into C pointers
func toCStrings(args []string) ([]C.uintptr_t, []C.ulong) {
	cStrings := make([]C.uintptr_t, len(args))
	stringLengths := make([]C.ulong, len(args))
	for i, str := range args {
		bytes := utils.StringToBytes(str)
		var ptr uintptr
		if len(str) > 0 {
			ptr = uintptr(unsafe.Pointer(&bytes[0]))
		}
		cStrings[i] = C.uintptr_t(ptr)
		stringLengths[i] = C.size_t(len(str))
	}
	return cStrings, stringLengths
}

func (client *baseClient) Set(key string, value string) (Result[string], error) {
	result, err := client.executeCommand(C.Set, []string{key, value})
	if err != nil {
		return CreateNilStringResult(), err
	}

	return handleStringResponse(result)
}

func (client *baseClient) SetWithOptions(key string, value string, options *SetOptions) (Result[string], error) {
	optionArgs, err := options.toArgs()
	if err != nil {
		return CreateNilStringResult(), err
	}

	result, err := client.executeCommand(C.Set, append([]string{key, value}, optionArgs...))
	if err != nil {
		return CreateNilStringResult(), err
	}

	return handleStringOrNullResponse(result)
}

func (client *baseClient) Get(key string) (Result[string], error) {
	result, err := client.executeCommand(C.Get, []string{key})
	if err != nil {
		return CreateNilStringResult(), err
	}

	return handleStringOrNullResponse(result)
}

func (client *baseClient) GetEx(key string) (Result[string], error) {
	result, err := client.executeCommand(C.GetEx, []string{key})
	if err != nil {
		return CreateNilStringResult(), err
	}

	return handleStringOrNullResponse(result)
}

func (client *baseClient) GetExWithOptions(key string, options *GetExOptions) (Result[string], error) {
	optionArgs, err := options.toArgs()
	if err != nil {
		return CreateNilStringResult(), err
	}

	result, err := client.executeCommand(C.GetEx, append([]string{key}, optionArgs...))
	if err != nil {
		return CreateNilStringResult(), err
	}

	return handleStringOrNullResponse(result)
}

func (client *baseClient) MSet(keyValueMap map[string]string) (Result[string], error) {
	result, err := client.executeCommand(C.MSet, utils.MapToString(keyValueMap))
	if err != nil {
		return CreateNilStringResult(), err
	}

	return handleStringResponse(result)
}

func (client *baseClient) MSetNX(keyValueMap map[string]string) (Result[bool], error) {
	result, err := client.executeCommand(C.MSetNX, utils.MapToString(keyValueMap))
	if err != nil {
		return CreateNilBoolResult(), err
	}

	return handleBooleanResponse(result)
}

func (client *baseClient) MGet(keys []string) ([]Result[string], error) {
	result, err := client.executeCommand(C.MGet, keys)
	if err != nil {
		return nil, err
	}

	return handleStringArrayResponse(result)
}

func (client *baseClient) Incr(key string) (Result[int64], error) {
	result, err := client.executeCommand(C.Incr, []string{key})
	if err != nil {
		return CreateNilInt64Result(), err
	}

	return handleLongResponse(result)
}

func (client *baseClient) IncrBy(key string, amount int64) (Result[int64], error) {
	result, err := client.executeCommand(C.IncrBy, []string{key, utils.IntToString(amount)})
	if err != nil {
		return CreateNilInt64Result(), err
	}

	return handleLongResponse(result)
}

func (client *baseClient) IncrByFloat(key string, amount float64) (Result[float64], error) {
	result, err := client.executeCommand(
		C.IncrByFloat,
		[]string{key, utils.FloatToString(amount)},
	)
	if err != nil {
		return CreateNilFloat64Result(), err
	}

	return handleDoubleResponse(result)
}

func (client *baseClient) Decr(key string) (Result[int64], error) {
	result, err := client.executeCommand(C.Decr, []string{key})
	if err != nil {
		return CreateNilInt64Result(), err
	}

	return handleLongResponse(result)
}

func (client *baseClient) DecrBy(key string, amount int64) (Result[int64], error) {
	result, err := client.executeCommand(C.DecrBy, []string{key, utils.IntToString(amount)})
	if err != nil {
		return CreateNilInt64Result(), err
	}

	return handleLongResponse(result)
}

func (client *baseClient) Strlen(key string) (Result[int64], error) {
	result, err := client.executeCommand(C.Strlen, []string{key})
	if err != nil {
		return CreateNilInt64Result(), err
	}

	return handleLongResponse(result)
}

func (client *baseClient) SetRange(key string, offset int, value string) (Result[int64], error) {
	result, err := client.executeCommand(C.SetRange, []string{key, strconv.Itoa(offset), value})
	if err != nil {
		return CreateNilInt64Result(), err
	}

	return handleLongResponse(result)
}

func (client *baseClient) GetRange(key string, start int, end int) (Result[string], error) {
	result, err := client.executeCommand(C.GetRange, []string{key, strconv.Itoa(start), strconv.Itoa(end)})
	if err != nil {
		return CreateNilStringResult(), err
	}

	return handleStringResponse(result)
}

func (client *baseClient) Append(key string, value string) (Result[int64], error) {
	result, err := client.executeCommand(C.Append, []string{key, value})
	if err != nil {
		return CreateNilInt64Result(), err
	}

	return handleLongResponse(result)
}

func (client *baseClient) LCS(key1 string, key2 string) (Result[string], error) {
	result, err := client.executeCommand(C.LCS, []string{key1, key2})
	if err != nil {
		return CreateNilStringResult(), err
	}

	return handleStringResponse(result)
}

func (client *baseClient) GetDel(key string) (Result[string], error) {
	if key == "" {
		return CreateNilStringResult(), errors.New("key is required")
	}

	result, err := client.executeCommand(C.GetDel, []string{key})
	if err != nil {
		return CreateNilStringResult(), err
	}

	return handleStringOrNullResponse(result)
}

func (client *baseClient) HGet(key string, field string) (Result[string], error) {
	result, err := client.executeCommand(C.HGet, []string{key, field})
	if err != nil {
		return CreateNilStringResult(), err
	}

	return handleStringOrNullResponse(result)
}

func (client *baseClient) HGetAll(key string) (map[Result[string]]Result[string], error) {
	result, err := client.executeCommand(C.HGetAll, []string{key})
	if err != nil {
		return nil, err
	}

	return handleStringToStringMapResponse(result)
}

func (client *baseClient) HMGet(key string, fields []string) ([]Result[string], error) {
	result, err := client.executeCommand(C.HMGet, append([]string{key}, fields...))
	if err != nil {
		return nil, err
	}

	return handleStringArrayResponse(result)
}

func (client *baseClient) HSet(key string, values map[string]string) (Result[int64], error) {
	result, err := client.executeCommand(C.HSet, utils.ConvertMapToKeyValueStringArray(key, values))
	if err != nil {
		return CreateNilInt64Result(), err
	}

	return handleLongResponse(result)
}

func (client *baseClient) HSetNX(key string, field string, value string) (Result[bool], error) {
	result, err := client.executeCommand(C.HSetNX, []string{key, field, value})
	if err != nil {
		return CreateNilBoolResult(), err
	}

	return handleBooleanResponse(result)
}

func (client *baseClient) HDel(key string, fields []string) (Result[int64], error) {
	result, err := client.executeCommand(C.HDel, append([]string{key}, fields...))
	if err != nil {
		return CreateNilInt64Result(), err
	}

	return handleLongResponse(result)
}

func (client *baseClient) HLen(key string) (Result[int64], error) {
	result, err := client.executeCommand(C.HLen, []string{key})
	if err != nil {
		return CreateNilInt64Result(), err
	}

	return handleLongResponse(result)
}

func (client *baseClient) HVals(key string) ([]Result[string], error) {
	result, err := client.executeCommand(C.HVals, []string{key})
	if err != nil {
		return nil, err
	}

	return handleStringArrayResponse(result)
}

func (client *baseClient) HExists(key string, field string) (Result[bool], error) {
	result, err := client.executeCommand(C.HExists, []string{key, field})
	if err != nil {
		return CreateNilBoolResult(), err
	}

	return handleBooleanResponse(result)
}

func (client *baseClient) HKeys(key string) ([]Result[string], error) {
	result, err := client.executeCommand(C.HKeys, []string{key})
	if err != nil {
		return nil, err
	}

	return handleStringArrayResponse(result)
}

func (client *baseClient) HStrLen(key string, field string) (Result[int64], error) {
	result, err := client.executeCommand(C.HStrlen, []string{key, field})
	if err != nil {
		return CreateNilInt64Result(), err
	}

	return handleLongResponse(result)
}

<<<<<<< HEAD
func (client *baseClient) HIncrBy(key string, field string, increment int64) (Result[int64], error) {
	result, err := client.executeCommand(C.HIncrBy, []string{key, field, utils.IntToString(increment)})
	if err != nil {
		return CreateNilInt64Result(), err
	}

	return handleLongResponse(result)
=======
func (client *baseClient) HIncrByFloat(key string, field string, increment float64) (Result[float64], error) {
	result, err := client.executeCommand(C.HIncrByFloat, []string{key, field, utils.FloatToString(increment)})
	if err != nil {
		return CreateNilFloat64Result(), err
	}

	return handleDoubleResponse(result)
>>>>>>> 970837ba
}

func (client *baseClient) LPush(key string, elements []string) (Result[int64], error) {
	result, err := client.executeCommand(C.LPush, append([]string{key}, elements...))
	if err != nil {
		return CreateNilInt64Result(), err
	}

	return handleLongResponse(result)
}

func (client *baseClient) LPop(key string) (Result[string], error) {
	result, err := client.executeCommand(C.LPop, []string{key})
	if err != nil {
		return CreateNilStringResult(), err
	}

	return handleStringOrNullResponse(result)
}

func (client *baseClient) LPopCount(key string, count int64) ([]Result[string], error) {
	result, err := client.executeCommand(C.LPop, []string{key, utils.IntToString(count)})
	if err != nil {
		return nil, err
	}

	return handleStringArrayOrNullResponse(result)
}

func (client *baseClient) LPos(key string, element string) (Result[int64], error) {
	result, err := client.executeCommand(C.LPos, []string{key, element})
	if err != nil {
		return CreateNilInt64Result(), err
	}

	return handleLongOrNullResponse(result)
}

func (client *baseClient) LPosWithOptions(key string, element string, options *LPosOptions) (Result[int64], error) {
	result, err := client.executeCommand(C.LPos, append([]string{key, element}, options.toArgs()...))
	if err != nil {
		return CreateNilInt64Result(), err
	}

	return handleLongOrNullResponse(result)
}

func (client *baseClient) LPosCount(key string, element string, count int64) ([]Result[int64], error) {
	result, err := client.executeCommand(C.LPos, []string{key, element, CountKeyword, utils.IntToString(count)})
	if err != nil {
		return nil, err
	}

	return handleLongArrayResponse(result)
}

func (client *baseClient) LPosCountWithOptions(
	key string,
	element string,
	count int64,
	options *LPosOptions,
) ([]Result[int64], error) {
	result, err := client.executeCommand(
		C.LPos,
		append([]string{key, element, CountKeyword, utils.IntToString(count)}, options.toArgs()...),
	)
	if err != nil {
		return nil, err
	}

	return handleLongArrayResponse(result)
}

func (client *baseClient) RPush(key string, elements []string) (Result[int64], error) {
	result, err := client.executeCommand(C.RPush, append([]string{key}, elements...))
	if err != nil {
		return CreateNilInt64Result(), err
	}

	return handleLongResponse(result)
}

func (client *baseClient) SAdd(key string, members []string) (Result[int64], error) {
	result, err := client.executeCommand(C.SAdd, append([]string{key}, members...))
	if err != nil {
		return CreateNilInt64Result(), err
	}

	return handleLongResponse(result)
}

func (client *baseClient) SRem(key string, members []string) (Result[int64], error) {
	result, err := client.executeCommand(C.SRem, append([]string{key}, members...))
	if err != nil {
		return CreateNilInt64Result(), err
	}

	return handleLongResponse(result)
}

func (client *baseClient) SUnionStore(destination string, keys []string) (Result[int64], error) {
	result, err := client.executeCommand(C.SUnionStore, append([]string{destination}, keys...))
	if err != nil {
		return CreateNilInt64Result(), err
	}

	return handleLongResponse(result)
}

func (client *baseClient) SMembers(key string) (map[Result[string]]struct{}, error) {
	result, err := client.executeCommand(C.SMembers, []string{key})
	if err != nil {
		return nil, err
	}

	return handleStringSetResponse(result)
}

func (client *baseClient) SCard(key string) (Result[int64], error) {
	result, err := client.executeCommand(C.SCard, []string{key})
	if err != nil {
		return CreateNilInt64Result(), err
	}

	return handleLongResponse(result)
}

func (client *baseClient) SIsMember(key string, member string) (Result[bool], error) {
	result, err := client.executeCommand(C.SIsMember, []string{key, member})
	if err != nil {
		return CreateNilBoolResult(), err
	}

	return handleBooleanResponse(result)
}

func (client *baseClient) SDiff(keys []string) (map[Result[string]]struct{}, error) {
	result, err := client.executeCommand(C.SDiff, keys)
	if err != nil {
		return nil, err
	}

	return handleStringSetResponse(result)
}

func (client *baseClient) SDiffStore(destination string, keys []string) (Result[int64], error) {
	result, err := client.executeCommand(C.SDiffStore, append([]string{destination}, keys...))
	if err != nil {
		return CreateNilInt64Result(), err
	}

	return handleLongResponse(result)
}

func (client *baseClient) SInter(keys []string) (map[Result[string]]struct{}, error) {
	result, err := client.executeCommand(C.SInter, keys)
	if err != nil {
		return nil, err
	}

	return handleStringSetResponse(result)
}

func (client *baseClient) SInterStore(destination string, keys []string) (Result[int64], error) {
	result, err := client.executeCommand(C.SInterStore, append([]string{destination}, keys...))
	if err != nil {
		return CreateNilInt64Result(), err
	}

	return handleLongResponse(result)
}

func (client *baseClient) SInterCard(keys []string) (Result[int64], error) {
	result, err := client.executeCommand(C.SInterCard, append([]string{strconv.Itoa(len(keys))}, keys...))
	if err != nil {
		return CreateNilInt64Result(), err
	}

	return handleLongResponse(result)
}

func (client *baseClient) SInterCardLimit(keys []string, limit int64) (Result[int64], error) {
	args := utils.Concat([]string{utils.IntToString(int64(len(keys)))}, keys, []string{"LIMIT", utils.IntToString(limit)})

	result, err := client.executeCommand(C.SInterCard, args)
	if err != nil {
		return CreateNilInt64Result(), err
	}

	return handleLongResponse(result)
}

func (client *baseClient) SRandMember(key string) (Result[string], error) {
	result, err := client.executeCommand(C.SRandMember, []string{key})
	if err != nil {
		return CreateNilStringResult(), err
	}

	return handleStringResponse(result)
}

func (client *baseClient) SPop(key string) (Result[string], error) {
	result, err := client.executeCommand(C.SPop, []string{key})
	if err != nil {
		return CreateNilStringResult(), err
	}

	return handleStringResponse(result)
}

func (client *baseClient) SMIsMember(key string, members []string) ([]Result[bool], error) {
	result, err := client.executeCommand(C.SMIsMember, append([]string{key}, members...))
	if err != nil {
		return nil, err
	}

	return handleBooleanArrayResponse(result)
}

func (client *baseClient) SUnion(keys []string) (map[Result[string]]struct{}, error) {
	result, err := client.executeCommand(C.SUnion, keys)
	if err != nil {
		return nil, err
	}

	return handleStringSetResponse(result)
}

func (client *baseClient) SScan(key string, cursor string) (Result[string], []Result[string], error) {
	result, err := client.executeCommand(C.SScan, []string{key, cursor})
	if err != nil {
		return CreateNilStringResult(), nil, err
	}
	return handleScanResponse(result)
}

func (client *baseClient) SScanWithOptions(
	key string,
	cursor string,
	options *BaseScanOptions,
) (Result[string], []Result[string], error) {
	optionArgs, err := options.toArgs()
	if err != nil {
		return CreateNilStringResult(), nil, err
	}

	result, err := client.executeCommand(C.SScan, append([]string{key, cursor}, optionArgs...))
	if err != nil {
		return CreateNilStringResult(), nil, err
	}
	return handleScanResponse(result)
}

func (client *baseClient) SMove(source string, destination string, member string) (Result[bool], error) {
	result, err := client.executeCommand(C.SMove, []string{source, destination, member})
	if err != nil {
		return CreateNilBoolResult(), err
	}
	return handleBooleanResponse(result)
}

func (client *baseClient) LRange(key string, start int64, end int64) ([]Result[string], error) {
	result, err := client.executeCommand(C.LRange, []string{key, utils.IntToString(start), utils.IntToString(end)})
	if err != nil {
		return nil, err
	}

	return handleStringArrayResponse(result)
}

func (client *baseClient) LIndex(key string, index int64) (Result[string], error) {
	result, err := client.executeCommand(C.LIndex, []string{key, utils.IntToString(index)})
	if err != nil {
		return CreateNilStringResult(), err
	}

	return handleStringOrNullResponse(result)
}

func (client *baseClient) LTrim(key string, start int64, end int64) (Result[string], error) {
	result, err := client.executeCommand(C.LTrim, []string{key, utils.IntToString(start), utils.IntToString(end)})
	if err != nil {
		return CreateNilStringResult(), err
	}

	return handleStringResponse(result)
}

func (client *baseClient) LLen(key string) (Result[int64], error) {
	result, err := client.executeCommand(C.LLen, []string{key})
	if err != nil {
		return CreateNilInt64Result(), err
	}

	return handleLongResponse(result)
}

func (client *baseClient) LRem(key string, count int64, element string) (Result[int64], error) {
	result, err := client.executeCommand(C.LRem, []string{key, utils.IntToString(count), element})
	if err != nil {
		return CreateNilInt64Result(), err
	}

	return handleLongResponse(result)
}

func (client *baseClient) RPop(key string) (Result[string], error) {
	result, err := client.executeCommand(C.RPop, []string{key})
	if err != nil {
		return CreateNilStringResult(), err
	}

	return handleStringOrNullResponse(result)
}

func (client *baseClient) RPopCount(key string, count int64) ([]Result[string], error) {
	result, err := client.executeCommand(C.RPop, []string{key, utils.IntToString(count)})
	if err != nil {
		return nil, err
	}

	return handleStringArrayOrNullResponse(result)
}

func (client *baseClient) LInsert(
	key string,
	insertPosition InsertPosition,
	pivot string,
	element string,
) (Result[int64], error) {
	insertPositionStr, err := insertPosition.toString()
	if err != nil {
		return CreateNilInt64Result(), err
	}

	result, err := client.executeCommand(
		C.LInsert,
		[]string{key, insertPositionStr, pivot, element},
	)
	if err != nil {
		return CreateNilInt64Result(), err
	}

	return handleLongResponse(result)
}

func (client *baseClient) BLPop(keys []string, timeoutSecs float64) ([]Result[string], error) {
	result, err := client.executeCommand(C.BLPop, append(keys, utils.FloatToString(timeoutSecs)))
	if err != nil {
		return nil, err
	}

	return handleStringArrayOrNullResponse(result)
}

func (client *baseClient) BRPop(keys []string, timeoutSecs float64) ([]Result[string], error) {
	result, err := client.executeCommand(C.BRPop, append(keys, utils.FloatToString(timeoutSecs)))
	if err != nil {
		return nil, err
	}

	return handleStringArrayOrNullResponse(result)
}

func (client *baseClient) RPushX(key string, elements []string) (Result[int64], error) {
	result, err := client.executeCommand(C.RPushX, append([]string{key}, elements...))
	if err != nil {
		return CreateNilInt64Result(), err
	}

	return handleLongResponse(result)
}

func (client *baseClient) LPushX(key string, elements []string) (Result[int64], error) {
	result, err := client.executeCommand(C.LPushX, append([]string{key}, elements...))
	if err != nil {
		return CreateNilInt64Result(), err
	}

	return handleLongResponse(result)
}

func (client *baseClient) LMPop(keys []string, listDirection ListDirection) (map[Result[string]][]Result[string], error) {
	listDirectionStr, err := listDirection.toString()
	if err != nil {
		return nil, err
	}

	// Check for potential length overflow.
	if len(keys) > math.MaxInt-2 {
		return nil, &RequestError{"Length overflow for the provided keys"}
	}

	// args slice will have 2 more arguments with the keys provided.
	args := make([]string, 0, len(keys)+2)
	args = append(args, strconv.Itoa(len(keys)))
	args = append(args, keys...)
	args = append(args, listDirectionStr)
	result, err := client.executeCommand(C.LMPop, args)
	if err != nil {
		return nil, err
	}

	return handleStringToStringArrayMapOrNullResponse(result)
}

func (client *baseClient) LMPopCount(
	keys []string,
	listDirection ListDirection,
	count int64,
) (map[Result[string]][]Result[string], error) {
	listDirectionStr, err := listDirection.toString()
	if err != nil {
		return nil, err
	}

	// Check for potential length overflow.
	if len(keys) > math.MaxInt-4 {
		return nil, &RequestError{"Length overflow for the provided keys"}
	}

	// args slice will have 4 more arguments with the keys provided.
	args := make([]string, 0, len(keys)+4)
	args = append(args, strconv.Itoa(len(keys)))
	args = append(args, keys...)
	args = append(args, listDirectionStr, CountKeyword, utils.IntToString(count))
	result, err := client.executeCommand(C.LMPop, args)
	if err != nil {
		return nil, err
	}

	return handleStringToStringArrayMapOrNullResponse(result)
}

func (client *baseClient) BLMPop(
	keys []string,
	listDirection ListDirection,
	timeoutSecs float64,
) (map[Result[string]][]Result[string], error) {
	listDirectionStr, err := listDirection.toString()
	if err != nil {
		return nil, err
	}

	// Check for potential length overflow.
	if len(keys) > math.MaxInt-3 {
		return nil, &RequestError{"Length overflow for the provided keys"}
	}

	// args slice will have 3 more arguments with the keys provided.
	args := make([]string, 0, len(keys)+3)
	args = append(args, utils.FloatToString(timeoutSecs), strconv.Itoa(len(keys)))
	args = append(args, keys...)
	args = append(args, listDirectionStr)
	result, err := client.executeCommand(C.BLMPop, args)
	if err != nil {
		return nil, err
	}

	return handleStringToStringArrayMapOrNullResponse(result)
}

func (client *baseClient) BLMPopCount(
	keys []string,
	listDirection ListDirection,
	count int64,
	timeoutSecs float64,
) (map[Result[string]][]Result[string], error) {
	listDirectionStr, err := listDirection.toString()
	if err != nil {
		return nil, err
	}

	// Check for potential length overflow.
	if len(keys) > math.MaxInt-5 {
		return nil, &RequestError{"Length overflow for the provided keys"}
	}

	// args slice will have 5 more arguments with the keys provided.
	args := make([]string, 0, len(keys)+5)
	args = append(args, utils.FloatToString(timeoutSecs), strconv.Itoa(len(keys)))
	args = append(args, keys...)
	args = append(args, listDirectionStr, CountKeyword, utils.IntToString(count))
	result, err := client.executeCommand(C.BLMPop, args)
	if err != nil {
		return nil, err
	}

	return handleStringToStringArrayMapOrNullResponse(result)
}

func (client *baseClient) LSet(key string, index int64, element string) (Result[string], error) {
	result, err := client.executeCommand(C.LSet, []string{key, utils.IntToString(index), element})
	if err != nil {
		return CreateNilStringResult(), err
	}

	return handleStringResponse(result)
}

func (client *baseClient) LMove(
	source string,
	destination string,
	whereFrom ListDirection,
	whereTo ListDirection,
) (Result[string], error) {
	whereFromStr, err := whereFrom.toString()
	if err != nil {
		return CreateNilStringResult(), err
	}
	whereToStr, err := whereTo.toString()
	if err != nil {
		return CreateNilStringResult(), err
	}

	result, err := client.executeCommand(C.LMove, []string{source, destination, whereFromStr, whereToStr})
	if err != nil {
		return CreateNilStringResult(), err
	}

	return handleStringOrNullResponse(result)
}

func (client *baseClient) BLMove(
	source string,
	destination string,
	whereFrom ListDirection,
	whereTo ListDirection,
	timeoutSecs float64,
) (Result[string], error) {
	whereFromStr, err := whereFrom.toString()
	if err != nil {
		return CreateNilStringResult(), err
	}
	whereToStr, err := whereTo.toString()
	if err != nil {
		return CreateNilStringResult(), err
	}

	result, err := client.executeCommand(
		C.BLMove,
		[]string{source, destination, whereFromStr, whereToStr, utils.FloatToString(timeoutSecs)},
	)
	if err != nil {
		return CreateNilStringResult(), err
	}

	return handleStringOrNullResponse(result)
}

func (client *baseClient) Ping() (string, error) {
	result, err := client.executeCommand(C.Ping, []string{})
	if err != nil {
		return "", err
	}

	response, err := handleStringResponse(result)
	if err != nil {
		return "", err
	}
	return response.Value(), nil
}

func (client *baseClient) PingWithMessage(message string) (string, error) {
	args := []string{message}

	result, err := client.executeCommand(C.Ping, args)
	if err != nil {
		return "", err
	}

	response, err := handleStringResponse(result)
	if err != nil {
		return "", err
	}
	return response.Value(), nil
}

func (client *baseClient) Del(keys []string) (Result[int64], error) {
	result, err := client.executeCommand(C.Del, keys)
	if err != nil {
		return CreateNilInt64Result(), err
	}

	return handleLongResponse(result)
}

func (client *baseClient) Exists(keys []string) (Result[int64], error) {
	result, err := client.executeCommand(C.Exists, keys)
	if err != nil {
		return CreateNilInt64Result(), err
	}

	return handleLongResponse(result)
}

func (client *baseClient) Expire(key string, seconds int64) (Result[bool], error) {
	result, err := client.executeCommand(C.Expire, []string{key, utils.IntToString(seconds)})
	if err != nil {
		return CreateNilBoolResult(), err
	}

	return handleBooleanResponse(result)
}

func (client *baseClient) ExpireWithOptions(key string, seconds int64, expireCondition ExpireCondition) (Result[bool], error) {
	expireConditionStr, err := expireCondition.toString()
	if err != nil {
		return CreateNilBoolResult(), err
	}
	result, err := client.executeCommand(C.Expire, []string{key, utils.IntToString(seconds), expireConditionStr})
	if err != nil {
		return CreateNilBoolResult(), err
	}
	return handleBooleanResponse(result)
}

func (client *baseClient) ExpireAt(key string, unixTimestampInSeconds int64) (Result[bool], error) {
	result, err := client.executeCommand(C.ExpireAt, []string{key, utils.IntToString(unixTimestampInSeconds)})
	if err != nil {
		return CreateNilBoolResult(), err
	}

	return handleBooleanResponse(result)
}

func (client *baseClient) ExpireAtWithOptions(
	key string,
	unixTimestampInSeconds int64,
	expireCondition ExpireCondition,
) (Result[bool], error) {
	expireConditionStr, err := expireCondition.toString()
	if err != nil {
		return CreateNilBoolResult(), err
	}
	result, err := client.executeCommand(
		C.ExpireAt,
		[]string{key, utils.IntToString(unixTimestampInSeconds), expireConditionStr},
	)
	if err != nil {
		return CreateNilBoolResult(), err
	}
	return handleBooleanResponse(result)
}

func (client *baseClient) PExpire(key string, milliseconds int64) (Result[bool], error) {
	result, err := client.executeCommand(C.PExpire, []string{key, utils.IntToString(milliseconds)})
	if err != nil {
		return CreateNilBoolResult(), err
	}
	return handleBooleanResponse(result)
}

func (client *baseClient) PExpireWithOptions(
	key string,
	milliseconds int64,
	expireCondition ExpireCondition,
) (Result[bool], error) {
	expireConditionStr, err := expireCondition.toString()
	if err != nil {
		return CreateNilBoolResult(), err
	}
	result, err := client.executeCommand(C.PExpire, []string{key, utils.IntToString(milliseconds), expireConditionStr})
	if err != nil {
		return CreateNilBoolResult(), err
	}
	return handleBooleanResponse(result)
}

func (client *baseClient) PExpireAt(key string, unixTimestampInMilliSeconds int64) (Result[bool], error) {
	result, err := client.executeCommand(C.PExpireAt, []string{key, utils.IntToString(unixTimestampInMilliSeconds)})
	if err != nil {
		return CreateNilBoolResult(), err
	}
	return handleBooleanResponse(result)
}

func (client *baseClient) PExpireAtWithOptions(
	key string,
	unixTimestampInMilliSeconds int64,
	expireCondition ExpireCondition,
) (Result[bool], error) {
	expireConditionStr, err := expireCondition.toString()
	if err != nil {
		return CreateNilBoolResult(), err
	}
	result, err := client.executeCommand(
		C.PExpireAt,
		[]string{key, utils.IntToString(unixTimestampInMilliSeconds), expireConditionStr},
	)
	if err != nil {
		return CreateNilBoolResult(), err
	}
	return handleBooleanResponse(result)
}

func (client *baseClient) ExpireTime(key string) (Result[int64], error) {
	result, err := client.executeCommand(C.ExpireTime, []string{key})
	if err != nil {
		return CreateNilInt64Result(), err
	}

	return handleLongResponse(result)
}

func (client *baseClient) PExpireTime(key string) (Result[int64], error) {
	result, err := client.executeCommand(C.PExpireTime, []string{key})
	if err != nil {
		return CreateNilInt64Result(), err
	}

	return handleLongResponse(result)
}

func (client *baseClient) TTL(key string) (Result[int64], error) {
	result, err := client.executeCommand(C.TTL, []string{key})
	if err != nil {
		return CreateNilInt64Result(), err
	}

	return handleLongResponse(result)
}

func (client *baseClient) PTTL(key string) (Result[int64], error) {
	result, err := client.executeCommand(C.PTTL, []string{key})
	if err != nil {
		return CreateNilInt64Result(), err
	}

	return handleLongResponse(result)
}

func (client *baseClient) Unlink(keys []string) (Result[int64], error) {
	result, err := client.executeCommand(C.Unlink, keys)
	if err != nil {
		return CreateNilInt64Result(), err
	}

	return handleLongResponse(result)
}

func (client *baseClient) Type(key string) (Result[string], error) {
	result, err := client.executeCommand(C.Type, []string{key})
	if err != nil {
		return CreateNilStringResult(), err
	}
	return handleStringOrNullResponse(result)
}

func (client *baseClient) Touch(keys []string) (Result[int64], error) {
	result, err := client.executeCommand(C.Touch, keys)
	if err != nil {
		return CreateNilInt64Result(), err
	}

	return handleLongResponse(result)
}

func (client *baseClient) Rename(key string, newKey string) (Result[string], error) {
	result, err := client.executeCommand(C.Rename, []string{key, newKey})
	if err != nil {
		return CreateNilStringResult(), err
	}
	return handleStringOrNullResponse(result)
}

func (client *baseClient) Renamenx(key string, newKey string) (Result[bool], error) {
	result, err := client.executeCommand(C.RenameNX, []string{key, newKey})
	if err != nil {
		return CreateNilBoolResult(), err
	}
	return handleBooleanResponse(result)
}

func (client *baseClient) ZAdd(
	key string,
	membersScoreMap map[string]float64,
) (Result[int64], error) {
	result, err := client.executeCommand(
		C.ZAdd,
		append([]string{key}, utils.ConvertMapToValueKeyStringArray(membersScoreMap)...),
	)
	if err != nil {
		return CreateNilInt64Result(), err
	}

	return handleLongResponse(result)
}

func (client *baseClient) ZAddWithOptions(
	key string,
	membersScoreMap map[string]float64,
	opts *options.ZAddOptions,
) (Result[int64], error) {
	optionArgs, err := opts.ToArgs()
	if err != nil {
		return CreateNilInt64Result(), err
	}
	commandArgs := append([]string{key}, optionArgs...)
	result, err := client.executeCommand(
		C.ZAdd,
		append(commandArgs, utils.ConvertMapToValueKeyStringArray(membersScoreMap)...),
	)
	if err != nil {
		return CreateNilInt64Result(), err
	}

	return handleLongResponse(result)
}

func (client *baseClient) zAddIncrBase(key string, opts *options.ZAddOptions) (Result[float64], error) {
	optionArgs, err := opts.ToArgs()
	if err != nil {
		return CreateNilFloat64Result(), err
	}

	result, err := client.executeCommand(C.ZAdd, append([]string{key}, optionArgs...))
	if err != nil {
		return CreateNilFloat64Result(), err
	}

	return handleDoubleResponse(result)
}

func (client *baseClient) ZAddIncr(
	key string,
	member string,
	increment float64,
) (Result[float64], error) {
	options, err := options.NewZAddOptionsBuilder().SetIncr(true, increment, member)
	if err != nil {
		return CreateNilFloat64Result(), err
	}

	return client.zAddIncrBase(key, options)
}

func (client *baseClient) ZAddIncrWithOptions(
	key string,
	member string,
	increment float64,
	opts *options.ZAddOptions,
) (Result[float64], error) {
	incrOpts, err := opts.SetIncr(true, increment, member)
	if err != nil {
		return CreateNilFloat64Result(), err
	}

	return client.zAddIncrBase(key, incrOpts)
}

func (client *baseClient) ZIncrBy(key string, increment float64, member string) (Result[float64], error) {
	result, err := client.executeCommand(C.ZIncrBy, []string{key, utils.FloatToString(increment), member})
	if err != nil {
		return CreateNilFloat64Result(), err
	}

	return handleDoubleResponse(result)
}<|MERGE_RESOLUTION|>--- conflicted
+++ resolved
@@ -441,7 +441,6 @@
 	return handleLongResponse(result)
 }
 
-<<<<<<< HEAD
 func (client *baseClient) HIncrBy(key string, field string, increment int64) (Result[int64], error) {
 	result, err := client.executeCommand(C.HIncrBy, []string{key, field, utils.IntToString(increment)})
 	if err != nil {
@@ -449,7 +448,8 @@
 	}
 
 	return handleLongResponse(result)
-=======
+}
+
 func (client *baseClient) HIncrByFloat(key string, field string, increment float64) (Result[float64], error) {
 	result, err := client.executeCommand(C.HIncrByFloat, []string{key, field, utils.FloatToString(increment)})
 	if err != nil {
@@ -457,7 +457,6 @@
 	}
 
 	return handleDoubleResponse(result)
->>>>>>> 970837ba
 }
 
 func (client *baseClient) LPush(key string, elements []string) (Result[int64], error) {
