// Copyright Valkey GLIDE Project Contributors - SPDX Identifier: Apache-2.0

package api

import (
	"github.com/valkey-io/valkey-glide/go/api/options"
)

// GenericCommands supports commands for the "Generic Commands" group for standalone client.
//
// See [valkey.io] for details.
//
// [valkey.io]: https://valkey.io/commands/#generic
type GenericCommands interface {
	CustomCommand(args []string) (interface{}, error)

<<<<<<< HEAD
	Scan(cursor int64) (string, []string, error)

	ScanWithOptions(cursor int64, scanOptions options.ScanOptions) (string, []string,
		error)
=======
	Move(key string, dbIndex int64) (bool, error)
>>>>>>> ba831e78
}<|MERGE_RESOLUTION|>--- conflicted
+++ resolved
@@ -14,12 +14,10 @@
 type GenericCommands interface {
 	CustomCommand(args []string) (interface{}, error)
 
-<<<<<<< HEAD
+	Move(key string, dbIndex int64) (bool, error)
+
 	Scan(cursor int64) (string, []string, error)
 
 	ScanWithOptions(cursor int64, scanOptions options.ScanOptions) (string, []string,
 		error)
-=======
-	Move(key string, dbIndex int64) (bool, error)
->>>>>>> ba831e78
 }