--- conflicted
+++ resolved
@@ -1433,6 +1433,414 @@
 	return client.FCallReadOnlyWithArgsWithRoute(function, args, options.RouteOption{})
 }
 
+// FunctionStats returns information about the function that's currently running and information about the
+// available execution engines.
+// The command will be routed to all nodes by default.
+//
+// Since:
+//
+//	Valkey 7.0 and above.
+//
+// See [valkey.io] for details.
+//
+// Return value:
+//
+//	A map of node addresses to their function statistics represented by
+//	[FunctionStatsResult] object containing the following information:
+//	running_script - Information about the running script.
+//	engines - Information about available engines and their stats.
+//
+// [valkey.io]: https://valkey.io/commands/function-stats/
+func (client *GlideClusterClient) FunctionStats() (
+	map[string]FunctionStatsResult, error,
+) {
+	response, err := client.executeCommand(C.FunctionStats, []string{})
+	if err != nil {
+		return nil, err
+	}
+
+	stats, err := handleFunctionStatsResponse(response)
+	if err != nil {
+		return nil, err
+	}
+
+	// For multi-node routes, return the map of node addresses to FunctionStatsResult
+	return stats, nil
+}
+
+// FunctionStatsWithRoute returns information about the function that's currently running and information about the
+// available execution engines.
+//
+// Since:
+//
+//	Valkey 7.0 and above.
+//
+// See [valkey.io] for details.
+//
+// Parameters:
+//
+//	opts - Specifies the routing configuration for the command. The client will route the
+//	       command to the nodes defined by route. If no route is specified, the command
+//	       will be routed to all nodes.
+//
+// Return value:
+//
+//	A [ClusterValue] containing a map of node addresses to their function statistics.
+//
+// [valkey.io]: https://valkey.io/commands/function-stats/
+func (client *GlideClusterClient) FunctionStatsWithRoute(
+	opts options.RouteOption,
+) (ClusterValue[FunctionStatsResult], error) {
+	response, err := client.executeCommandWithRoute(C.FunctionStats, []string{}, opts.Route)
+	if err != nil {
+		return createEmptyClusterValue[FunctionStatsResult](), err
+	}
+
+	stats, err := handleFunctionStatsResponse(response)
+	if err != nil {
+		return createEmptyClusterValue[FunctionStatsResult](), err
+	}
+
+	// single node routes return a single stat response
+	if len(stats) == 1 {
+		for _, result := range stats {
+			return createClusterSingleValue[FunctionStatsResult](result), nil
+		}
+	}
+
+	// For multi-node routes, return the map of node addresses to FunctionStatsResult
+	return createClusterMultiValue[FunctionStatsResult](stats), nil
+}
+
+// Deletes a library and all its functions.
+// The command will be routed to all primary nodes.
+//
+// Since:
+//
+//	Valkey 7.0 and above.
+//
+// See [valkey.io] for details.
+//
+// Parameters:
+//
+//	libName - The library name to delete.
+//
+// Return value:
+//
+//	"OK" if the library exists, otherwise an error is thrown.
+//
+// [valkey.io]: https://valkey.io/commands/function-delete/
+func (client *GlideClusterClient) FunctionDelete(libName string) (string, error) {
+	return client.FunctionDeleteWithRoute(libName, options.RouteOption{})
+}
+
+// Deletes a library and all its functions.
+//
+// Since:
+//
+//	Valkey 7.0 and above.
+//
+// See [valkey.io] for details.
+//
+// Parameters:
+//
+//	libName - The library name to delete.
+//	route - Specifies the routing configuration for the command. The client will route the
+//	    command to the nodes defined by `route`.
+//
+// Return value:
+//
+//	"OK" if the library exists, otherwise an error is thrown.
+//
+// [valkey.io]: https://valkey.io/commands/function-delete/
+func (client *GlideClusterClient) FunctionDeleteWithRoute(libName string, route options.RouteOption) (string, error) {
+	result, err := client.executeCommandWithRoute(C.FunctionDelete, []string{libName}, route.Route)
+	if err != nil {
+		return DefaultStringResponse, err
+	}
+	return handleOkResponse(result)
+}
+
+// Kills a function that is currently executing.
+//
+// `FUNCTION KILL` terminates read-only functions only.
+//
+// Since:
+//
+//	Valkey 7.0 and above.
+//
+// See [valkey.io] for more details.
+//
+// Parameters:
+//
+//	route - Specifies the routing configuration for the command. The client will route the
+//	        command to the nodes defined by route.
+//
+// Return value:
+//
+//	`OK` if function is terminated. Otherwise, throws an error.
+//
+// [valkey.io]: https://valkey.io/commands/function-kill/
+func (client *GlideClusterClient) FunctionKillWithRoute(route options.RouteOption) (string, error) {
+	result, err := client.executeCommandWithRoute(
+		C.FunctionKill,
+		[]string{},
+		route.Route,
+	)
+	if err != nil {
+		return DefaultStringResponse, err
+	}
+	return handleOkResponse(result)
+}
+
+// Returns information about the functions and libraries.
+//
+// Since:
+//
+//	Valkey 7.0 and above.
+//
+// See [valkey.io] for details.
+//
+// Parameters:
+//
+//	query - The query to use to filter the functions and libraries.
+//	route - Specifies the routing configuration for the command. The client will route the
+//	        command to the nodes defined by route.
+//
+// Return value:
+//
+//	A [ClusterValue] containing a list of info about queried libraries and their functions.
+//
+// [valkey.io]: https://valkey.io/commands/function-list/
+func (client *GlideClusterClient) FunctionListWithRoute(
+	query FunctionListQuery,
+	route options.RouteOption,
+) (ClusterValue[[]LibraryInfo], error) {
+	response, err := client.executeCommandWithRoute(C.FunctionList, query.ToArgs(), route.Route)
+	if err != nil {
+		return createEmptyClusterValue[[]LibraryInfo](), err
+	}
+
+	if route.Route != nil && route.Route.IsMultiNode() {
+		multiNodeLibs, err := handleFunctionListMultiNodeResponse(response)
+		if err != nil {
+			return createEmptyClusterValue[[]LibraryInfo](), err
+		}
+		return createClusterMultiValue[[]LibraryInfo](multiNodeLibs), nil
+	}
+
+	libs, err := handleFunctionListResponse(response)
+	if err != nil {
+		return createEmptyClusterValue[[]LibraryInfo](), err
+	}
+	return createClusterSingleValue[[]LibraryInfo](libs), nil
+}
+
+// Publish posts a message to the specified channel. Returns the number of clients that received the message.
+//
+// Channel can be any string, but common patterns include using "." to create namespaces like
+// "news.sports" or "news.weather".
+//
+// See [valkey.io] for details.
+//
+// Parameters:
+//
+//	channel - The channel to publish the message to.
+//	message - The message to publish.
+//	sharded - Whether the channel is sharded.
+//
+// Return value:
+//
+//	The number of clients that received the message.
+//
+// [valkey.io]: https://valkey.io/commands/publish
+func (client *GlideClusterClient) Publish(channel string, message string, sharded bool) (int64, error) {
+	args := []string{channel, message}
+
+	var requestType C.RequestType
+	if sharded {
+		requestType = C.SPublish
+	} else {
+		requestType = C.Publish
+	}
+	result, err := client.executeCommand(requestType, args)
+	if err != nil {
+		return 0, err
+	}
+
+	return handleIntResponse(result)
+}
+
+// Returns a list of all sharded channels.
+//
+// Since:
+//
+//	Valkey 7.0 and above.
+//
+// See [valkey.io] for details.
+//
+// Return value:
+//
+//	A list of shard channels.
+//
+// [valkey.io]: https://valkey.io/commands/pubsub-shard-channels
+func (client *GlideClusterClient) PubSubShardChannels() ([]string, error) {
+	result, err := client.executeCommand(C.PubSubShardChannels, []string{})
+	if err != nil {
+		return nil, err
+	}
+
+	return handleStringArrayResponse(result)
+}
+
+// Returns a list of all sharded channels that match the given pattern.
+//
+// Since:
+//
+//	Valkey 7.0 and above.
+//
+// See [valkey.io] for details.
+//
+// Parameters:
+//
+//	pattern - A glob-style pattern to match active shard channels.
+//
+// Return value:
+//
+//	A list of shard channels that match the given pattern.
+//
+// [valkey.io]: https://valkey.io/commands/pubsub-shard-channels-with-pattern
+func (client *GlideClusterClient) PubSubShardChannelsWithPattern(pattern string) ([]string, error) {
+	result, err := client.executeCommand(C.PubSubShardChannels, []string{pattern})
+	if err != nil {
+		return nil, err
+	}
+
+	return handleStringArrayResponse(result)
+}
+
+// Returns the number of subscribers for a sharded channel.
+//
+// Since:
+//
+//	Valkey 7.0 and above.
+//
+// See [valkey.io] for details.
+//
+// Parameters:
+//
+//	channels - The channel to get the number of subscribers for.
+//
+// Return value:
+//
+//	The number of subscribers for the sharded channel.
+//
+// [valkey.io]: https://valkey.io/commands/pubsub-shard-numsub
+func (client *GlideClusterClient) PubSubShardNumSub(channels ...string) (map[string]int64, error) {
+	result, err := client.executeCommand(C.PubSubShardNumSub, channels)
+	if err != nil {
+		return nil, err
+	}
+
+	return handleStringIntMapResponse(result)
+}
+
+// Returns the serialized payload of all loaded libraries.
+// The command will be routed to the nodes defined by the route parameter.
+//
+// Since:
+//
+//	Valkey 7.0 and above.
+//
+// See [valkey.io] for details.
+//
+// Parameters:
+//
+//	route - Specifies the routing configuration for the command.
+//
+// Return value:
+//
+//	A [ClusterValue] containing the serialized payload of all loaded libraries.
+//
+// [valkey.io]: https://valkey.io/commands/function-dump/
+func (client *GlideClusterClient) FunctionDumpWithRoute(route config.Route) (ClusterValue[string], error) {
+	response, err := client.executeCommandWithRoute(C.FunctionDump, []string{}, route)
+	if err != nil {
+		return createEmptyClusterValue[string](), err
+	}
+	if route != nil && route.IsMultiNode() {
+		data, err := handleStringToStringMapResponse(response)
+		if err != nil {
+			return createEmptyClusterValue[string](), err
+		}
+		return createClusterMultiValue[string](data), nil
+	}
+	data, err := handleStringResponse(response)
+	if err != nil {
+		return createEmptyClusterValue[string](), err
+	}
+	return createClusterSingleValue[string](data), nil
+}
+
+// Restores libraries from the serialized payload.
+// The command will be routed to the nodes defined by the route parameter.
+//
+// Since:
+//
+//	Valkey 7.0 and above.
+//
+// See [valkey.io] for details.
+//
+// Parameters:
+//
+//	payload - The serialized data from dump operation.
+//	route - Specifies the routing configuration for the command.
+//
+// Return value:
+//
+//	`OK`
+//
+// [valkey.io]: https://valkey.io/commands/function-restore/
+func (client *GlideClusterClient) FunctionRestoreWithRoute(payload string, route config.Route) (string, error) {
+	result, err := client.executeCommandWithRoute(C.FunctionRestore, []string{payload}, route)
+	if err != nil {
+		return DefaultStringResponse, err
+	}
+	return handleOkResponse(result)
+}
+
+// Restores libraries from the serialized payload.
+// The command will be routed to the nodes defined by the route parameter.
+//
+// Since:
+//
+//	Valkey 7.0 and above.
+//
+// See [valkey.io] for details.
+//
+// Parameters:
+//
+//	payload - The serialized data from dump operation.
+//	policy - A policy for handling existing libraries.
+//	route - Specifies the routing configuration for the command.
+//
+// Return value:
+//
+//	`OK`
+//
+// [valkey.io]: https://valkey.io/commands/function-restore/
+func (client *GlideClusterClient) FunctionRestoreWithPolicyWithRoute(
+	payload string,
+	policy options.FunctionRestorePolicy,
+	route config.Route,
+) (string, error) {
+	result, err := client.executeCommandWithRoute(C.FunctionRestore, []string{payload, string(policy)}, route)
+	if err != nil {
+		return DefaultStringResponse, err
+	}
+	return handleOkResponse(result)
+}
+
 // Executes a Lua script on the server with routing information.
 //
 // This function simplifies the process of invoking scripts on the server by using an object that
@@ -1526,185 +1934,16 @@
 	return createClusterSingleValue[any](response), nil
 }
 
-// FunctionStats returns information about the function that's currently running and information about the
-// available execution engines.
-// The command will be routed to all nodes by default.
-//
-// Since:
-//
-//	Valkey 7.0 and above.
-//
-// See [valkey.io] for details.
-//
-// Return value:
-//
-//	A map of node addresses to their function statistics represented by
-//	[FunctionStatsResult] object containing the following information:
-//	running_script - Information about the running script.
-//	engines - Information about available engines and their stats.
-//
-// [valkey.io]: https://valkey.io/commands/function-stats/
-func (client *GlideClusterClient) FunctionStats() (
-	map[string]FunctionStatsResult, error,
-) {
-	response, err := client.executeCommand(C.FunctionStats, []string{})
-	if err != nil {
-		return nil, err
-	}
-
-	stats, err := handleFunctionStatsResponse(response)
-	if err != nil {
-		return nil, err
-	}
-
-	// For multi-node routes, return the map of node addresses to FunctionStatsResult
-	return stats, nil
-}
-
-// FunctionStatsWithRoute returns information about the function that's currently running and information about the
-// available execution engines.
-//
-// Since:
-//
-//	Valkey 7.0 and above.
-//
-// See [valkey.io] for details.
-//
-// Parameters:
-//
-//	opts - Specifies the routing configuration for the command. The client will route the
-//	       command to the nodes defined by route. If no route is specified, the command
-//	       will be routed to all nodes.
-//
-// Return value:
-//
-//	A [ClusterValue] containing a map of node addresses to their function statistics.
-//
-// [valkey.io]: https://valkey.io/commands/function-stats/
-func (client *GlideClusterClient) FunctionStatsWithRoute(
-	opts options.RouteOption,
-) (ClusterValue[FunctionStatsResult], error) {
-	response, err := client.executeCommandWithRoute(C.FunctionStats, []string{}, opts.Route)
-	if err != nil {
-		return createEmptyClusterValue[FunctionStatsResult](), err
-	}
-
-	stats, err := handleFunctionStatsResponse(response)
-	if err != nil {
-		return createEmptyClusterValue[FunctionStatsResult](), err
-	}
-
-	// single node routes return a single stat response
-	if len(stats) == 1 {
-		for _, result := range stats {
-			return createClusterSingleValue[FunctionStatsResult](result), nil
-		}
-	}
-
-	// For multi-node routes, return the map of node addresses to FunctionStatsResult
-	return createClusterMultiValue[FunctionStatsResult](stats), nil
-}
-
-// Deletes a library and all its functions.
-// The command will be routed to all primary nodes.
-//
-// Since:
-//
-//	Valkey 7.0 and above.
-//
-// See [valkey.io] for details.
-//
-// Parameters:
-//
-//	libName - The library name to delete.
-//
-// Return value:
-//
-//	"OK" if the library exists, otherwise an error is thrown.
-//
-// [valkey.io]: https://valkey.io/commands/function-delete/
-func (client *GlideClusterClient) FunctionDelete(libName string) (string, error) {
-	return client.FunctionDeleteWithRoute(libName, options.RouteOption{})
-}
-
-// Deletes a library and all its functions.
-//
-// Since:
-//
-//	Valkey 7.0 and above.
-//
-// See [valkey.io] for details.
-//
-// Parameters:
-//
-//	libName - The library name to delete.
-//	route - Specifies the routing configuration for the command. The client will route the
-//	    command to the nodes defined by `route`.
-//
-// Return value:
-//
-//	"OK" if the library exists, otherwise an error is thrown.
-//
-// [valkey.io]: https://valkey.io/commands/function-delete/
-func (client *GlideClusterClient) FunctionDeleteWithRoute(libName string, route options.RouteOption) (string, error) {
-	result, err := client.executeCommandWithRoute(C.FunctionDelete, []string{libName}, route.Route)
-	if err != nil {
-		return DefaultStringResponse, err
-	}
-	return handleOkResponse(result)
-}
-
-// Kills a function that is currently executing.
-//
-// `FUNCTION KILL` terminates read-only functions only.
-//
-// Since:
-//
-//	Valkey 7.0 and above.
-//
-// See [valkey.io] for more details.
-//
-// Parameters:
-//
-//	route - Specifies the routing configuration for the command. The client will route the
-//	        command to the nodes defined by route.
-//
-// Return value:
-//
-//	`OK` if function is terminated. Otherwise, throws an error.
-//
-// [valkey.io]: https://valkey.io/commands/function-kill/
-func (client *GlideClusterClient) FunctionKillWithRoute(route options.RouteOption) (string, error) {
-	result, err := client.executeCommandWithRoute(
-		C.FunctionKill,
-		[]string{},
-		route.Route,
-	)
-	if err != nil {
-		return DefaultStringResponse, err
-	}
-	return handleOkResponse(result)
-}
-
-<<<<<<< HEAD
 // Checks existence of scripts in the script cache by their SHA1 digest.
 //
 // Note:
 //
 //	The command will be routed to all primary nodes by default.
-=======
-// Returns information about the functions and libraries.
-//
-// Since:
-//
-//	Valkey 7.0 and above.
->>>>>>> b95a4c59
-//
-// See [valkey.io] for details.
-//
-// Parameters:
-//
-<<<<<<< HEAD
+//
+// See [valkey.io] for details.
+//
+// Parameters:
+//
 //	sha1s - SHA1 digests of Lua scripts to be checked.
 //
 // Return value:
@@ -1716,116 +1955,19 @@
 	sha1s []string,
 ) ([]bool, error) {
 	response, err := client.executeCommand(C.ScriptExists, sha1s)
-=======
-//	query - The query to use to filter the functions and libraries.
-//	route - Specifies the routing configuration for the command. The client will route the
-//	        command to the nodes defined by route.
-//
-// Return value:
-//
-//	A [ClusterValue] containing a list of info about queried libraries and their functions.
-//
-// [valkey.io]: https://valkey.io/commands/function-list/
-func (client *GlideClusterClient) FunctionListWithRoute(
-	query FunctionListQuery,
-	route options.RouteOption,
-) (ClusterValue[[]LibraryInfo], error) {
-	response, err := client.executeCommandWithRoute(C.FunctionList, query.ToArgs(), route.Route)
-	if err != nil {
-		return createEmptyClusterValue[[]LibraryInfo](), err
-	}
-
-	if route.Route != nil && route.Route.IsMultiNode() {
-		multiNodeLibs, err := handleFunctionListMultiNodeResponse(response)
-		if err != nil {
-			return createEmptyClusterValue[[]LibraryInfo](), err
-		}
-		return createClusterMultiValue[[]LibraryInfo](multiNodeLibs), nil
-	}
-
-	libs, err := handleFunctionListResponse(response)
-	if err != nil {
-		return createEmptyClusterValue[[]LibraryInfo](), err
-	}
-	return createClusterSingleValue[[]LibraryInfo](libs), nil
-}
-
-// Publish posts a message to the specified channel. Returns the number of clients that received the message.
-//
-// Channel can be any string, but common patterns include using "." to create namespaces like
-// "news.sports" or "news.weather".
-//
-// See [valkey.io] for details.
-//
-// Parameters:
-//
-//	channel - The channel to publish the message to.
-//	message - The message to publish.
-//	sharded - Whether the channel is sharded.
-//
-// Return value:
-//
-//	The number of clients that received the message.
-//
-// [valkey.io]: https://valkey.io/commands/publish
-func (client *GlideClusterClient) Publish(channel string, message string, sharded bool) (int64, error) {
-	args := []string{channel, message}
-
-	var requestType C.RequestType
-	if sharded {
-		requestType = C.SPublish
-	} else {
-		requestType = C.Publish
-	}
-	result, err := client.executeCommand(requestType, args)
-	if err != nil {
-		return 0, err
-	}
-
-	return handleIntResponse(result)
-}
-
-// Returns a list of all sharded channels.
-//
-// Since:
-//
-//	Valkey 7.0 and above.
-//
-// See [valkey.io] for details.
-//
-// Return value:
-//
-//	A list of shard channels.
-//
-// [valkey.io]: https://valkey.io/commands/pubsub-shard-channels
-func (client *GlideClusterClient) PubSubShardChannels() ([]string, error) {
-	result, err := client.executeCommand(C.PubSubShardChannels, []string{})
->>>>>>> b95a4c59
 	if err != nil {
 		return nil, err
 	}
 
-<<<<<<< HEAD
 	return handleBoolArrayResponse(response)
 }
 
 // Checks existence of scripts in the script cache by their SHA1 digest.
-=======
-	return handleStringArrayResponse(result)
-}
-
-// Returns a list of all sharded channels that match the given pattern.
-//
-// Since:
-//
-//	Valkey 7.0 and above.
->>>>>>> b95a4c59
-//
-// See [valkey.io] for details.
-//
-// Parameters:
-//
-<<<<<<< HEAD
+//
+// See [valkey.io] for details.
+//
+// Parameters:
+//
 //	sha1s - SHA1 digests of Lua scripts to be checked.
 //	route - Specifies the routing configuration for the command. The client will route the
 //		    command to the nodes defined by `route`.
@@ -1840,22 +1982,10 @@
 	route options.RouteOption,
 ) ([]bool, error) {
 	response, err := client.executeCommandWithRoute(C.ScriptExists, sha1s, route.Route)
-=======
-//	pattern - A glob-style pattern to match active shard channels.
-//
-// Return value:
-//
-//	A list of shard channels that match the given pattern.
-//
-// [valkey.io]: https://valkey.io/commands/pubsub-shard-channels-with-pattern
-func (client *GlideClusterClient) PubSubShardChannelsWithPattern(pattern string) ([]string, error) {
-	result, err := client.executeCommand(C.PubSubShardChannels, []string{pattern})
->>>>>>> b95a4c59
 	if err != nil {
 		return nil, err
 	}
 
-<<<<<<< HEAD
 	return handleBoolArrayResponse(response)
 }
 
@@ -1874,49 +2004,11 @@
 }
 
 // Removes all the scripts from the script cache with the specified route options.
-=======
-	return handleStringArrayResponse(result)
-}
-
-// Returns the number of subscribers for a sharded channel.
-//
-// Since:
-//
-//	Valkey 7.0 and above.
-//
-// See [valkey.io] for details.
-//
-// Parameters:
-//
-//	channels - The channel to get the number of subscribers for.
-//
-// Return value:
-//
-//	The number of subscribers for the sharded channel.
-//
-// [valkey.io]: https://valkey.io/commands/pubsub-shard-numsub
-func (client *GlideClusterClient) PubSubShardNumSub(channels ...string) (map[string]int64, error) {
-	result, err := client.executeCommand(C.PubSubShardNumSub, channels)
-	if err != nil {
-		return nil, err
-	}
-
-	return handleStringIntMapResponse(result)
-}
-
-// Returns the serialized payload of all loaded libraries.
-// The command will be routed to the nodes defined by the route parameter.
-//
-// Since:
-//
-//	Valkey 7.0 and above.
->>>>>>> b95a4c59
-//
-// See [valkey.io] for details.
-//
-// Parameters:
-//
-<<<<<<< HEAD
+//
+// See [valkey.io] for details.
+//
+// Parameters:
+//
 //	options - The ScriptFlushOptions containing the flush mode and route.
 //			  The mode can be either SYNC or ASYNC.
 //
@@ -1940,62 +2032,12 @@
 		return handleOkResponse(result)
 	}
 	result, err := client.executeCommandWithRoute(C.ScriptFlush, args, options.Route.Route)
-=======
-//	route - Specifies the routing configuration for the command.
-//
-// Return value:
-//
-//	A [ClusterValue] containing the serialized payload of all loaded libraries.
-//
-// [valkey.io]: https://valkey.io/commands/function-dump/
-func (client *GlideClusterClient) FunctionDumpWithRoute(route config.Route) (ClusterValue[string], error) {
-	response, err := client.executeCommandWithRoute(C.FunctionDump, []string{}, route)
-	if err != nil {
-		return createEmptyClusterValue[string](), err
-	}
-	if route != nil && route.IsMultiNode() {
-		data, err := handleStringToStringMapResponse(response)
-		if err != nil {
-			return createEmptyClusterValue[string](), err
-		}
-		return createClusterMultiValue[string](data), nil
-	}
-	data, err := handleStringResponse(response)
-	if err != nil {
-		return createEmptyClusterValue[string](), err
-	}
-	return createClusterSingleValue[string](data), nil
-}
-
-// Restores libraries from the serialized payload.
-// The command will be routed to the nodes defined by the route parameter.
-//
-// Since:
-//
-//	Valkey 7.0 and above.
-//
-// See [valkey.io] for details.
-//
-// Parameters:
-//
-//	payload - The serialized data from dump operation.
-//	route - Specifies the routing configuration for the command.
-//
-// Return value:
-//
-//	`OK`
-//
-// [valkey.io]: https://valkey.io/commands/function-restore/
-func (client *GlideClusterClient) FunctionRestoreWithRoute(payload string, route config.Route) (string, error) {
-	result, err := client.executeCommandWithRoute(C.FunctionRestore, []string{payload}, route)
->>>>>>> b95a4c59
 	if err != nil {
 		return DefaultStringResponse, err
 	}
 	return handleOkResponse(result)
 }
 
-<<<<<<< HEAD
 // Kills the currently executing Lua script, assuming no write operation was yet performed by the
 // script.
 //
@@ -2017,34 +2059,6 @@
 		[]string{},
 		route.Route,
 	)
-=======
-// Restores libraries from the serialized payload.
-// The command will be routed to the nodes defined by the route parameter.
-//
-// Since:
-//
-//	Valkey 7.0 and above.
-//
-// See [valkey.io] for details.
-//
-// Parameters:
-//
-//	payload - The serialized data from dump operation.
-//	policy - A policy for handling existing libraries.
-//	route - Specifies the routing configuration for the command.
-//
-// Return value:
-//
-//	`OK`
-//
-// [valkey.io]: https://valkey.io/commands/function-restore/
-func (client *GlideClusterClient) FunctionRestoreWithPolicyWithRoute(
-	payload string,
-	policy options.FunctionRestorePolicy,
-	route config.Route,
-) (string, error) {
-	result, err := client.executeCommandWithRoute(C.FunctionRestore, []string{payload, string(policy)}, route)
->>>>>>> b95a4c59
 	if err != nil {
 		return DefaultStringResponse, err
 	}
