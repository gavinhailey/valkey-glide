// Copyright Valkey GLIDE Project Contributors - SPDX Identifier: Apache-2.0

package api

// #include "../lib.h"
import "C"

import (
	"unsafe"

	"github.com/valkey-io/valkey-glide/go/api/config"
	"github.com/valkey-io/valkey-glide/go/api/errors"
	"github.com/valkey-io/valkey-glide/go/api/options"
)

// GlideClusterClient interface compliance check.
var _ GlideClusterClientCommands = (*GlideClusterClient)(nil)

// GlideClusterClientCommands is a client used for connection in cluster mode.
type GlideClusterClientCommands interface {
	BaseClient
	GenericClusterCommands
	ServerManagementClusterCommands
	ConnectionManagementClusterCommands
}

// GlideClusterClient implements cluster mode operations by extending baseClient functionality.
type GlideClusterClient struct {
	*baseClient
}

// NewGlideClusterClient creates a [GlideClusterClientCommands] in cluster mode using the given
// [GlideClusterClientConfiguration].
func NewGlideClusterClient(config *GlideClusterClientConfiguration) (GlideClusterClientCommands, error) {
	client, err := createClient(config)
	if err != nil {
		return nil, err
	}

	return &GlideClusterClient{client}, nil
}

// CustomCommand executes a single command, specified by args, without checking inputs. Every part of the command,
// including the command name and subcommands, should be added as a separate value in args. The returning value depends on
// the executed
// command.
//
// The command will be routed automatically based on the passed command's default request policy.
//
// See [Valkey GLIDE Wiki] for details on the restrictions and limitations of the custom command API.
//
// This function should only be used for single-response commands. Commands that don't return complete response and awaits
// (such as SUBSCRIBE), or that return potentially more than a single response (such as XREAD), or that change the client's
// behavior (such as entering pub/sub mode on RESP2 connections) shouldn't be called using this function.
//
// Parameters:
//
//	args - Arguments for the custom command including the command name.
//
// Return value:
//
//	The returned value for the custom command.
//
// [Valkey GLIDE Wiki]: https://github.com/valkey-io/valkey-glide/wiki/General-Concepts#custom-command
func (client *GlideClusterClient) CustomCommand(args []string) (ClusterValue[interface{}], error) {
	res, err := client.executeCommand(C.CustomCommand, args)
	if err != nil {
		return createEmptyClusterValue[interface{}](), err
	}
	data, err := handleInterfaceResponse(res)
	if err != nil {
		return createEmptyClusterValue[interface{}](), err
	}
	return createClusterValue[interface{}](data), nil
}

// Gets information and statistics about the server.
//
// The command will be routed to all primary nodes.
//
// See [valkey.io] for details.
//
// Return value:
//
//	A map where each address is the key and its corresponding node response is the information for the default sections.
//
// [valkey.io]: https://valkey.io/commands/info/
func (client *GlideClusterClient) Info() (map[string]string, error) {
	result, err := client.executeCommand(C.Info, []string{})
	if err != nil {
		return nil, err
	}

	return handleStringToStringMapResponse(result)
}

// Gets information and statistics about the server.
//
// The command will be routed to all primary nodes, unless `route` in [ClusterInfoOptions] is provided.
//
// See [valkey.io] for details.
//
// Parameters:
//
//	options - Additional command parameters, see [ClusterInfoOptions] for more details.
//
// Return value:
//
//	When specifying a route other than a single node or when route is not given,
//	it returns a map where each address is the key and its corresponding node response is the value.
//	When a single node route is given, command returns a string containing the information for the sections requested.
//
// [valkey.io]: https://valkey.io/commands/info/
func (client *GlideClusterClient) InfoWithOptions(options options.ClusterInfoOptions) (ClusterValue[string], error) {
	optionArgs, err := options.ToArgs()
	if err != nil {
		return createEmptyClusterValue[string](), err
	}
	if options.RouteOption == nil || options.RouteOption.Route == nil {
		response, err := client.executeCommand(C.Info, optionArgs)
		if err != nil {
			return createEmptyClusterValue[string](), err
		}
		data, err := handleStringToStringMapResponse(response)
		if err != nil {
			return createEmptyClusterValue[string](), err
		}
		return createClusterMultiValue[string](data), nil
	}
	response, err := client.executeCommandWithRoute(C.Info, optionArgs, options.Route)
	if err != nil {
		return createEmptyClusterValue[string](), err
	}
	if options.Route.IsMultiNode() {
		data, err := handleStringToStringMapResponse(response)
		if err != nil {
			return createEmptyClusterValue[string](), err
		}
		return createClusterMultiValue[string](data), nil
	}
	data, err := handleStringResponse(response)
	if err != nil {
		return createEmptyClusterValue[string](), err
	}
	return createClusterSingleValue[string](data), nil
}

// CustomCommandWithRoute executes a single command, specified by args, without checking inputs. Every part of the command,
// including the command name and subcommands, should be added as a separate value in args. The returning value depends on
// the executed command.
//
// See [Valkey GLIDE Wiki] for details on the restrictions and limitations of the custom command API.
//
// Parameters:
//
//	args  - Arguments for the custom command including the command name.
//	route - Specifies the routing configuration for the command. The client will route the
//	        command to the nodes defined by route.
//
// Return value:
//
//	The returning value depends on the executed command and route.
//
// [Valkey GLIDE Wiki]: https://github.com/valkey-io/valkey-glide/wiki/General-Concepts#custom-command
func (client *GlideClusterClient) CustomCommandWithRoute(
	args []string,
	route config.Route,
) (ClusterValue[interface{}], error) {
	res, err := client.executeCommandWithRoute(C.CustomCommand, args, route)
	if err != nil {
		return createEmptyClusterValue[interface{}](), err
	}
	data, err := handleInterfaceResponse(res)
	if err != nil {
		return createEmptyClusterValue[interface{}](), err
	}
	return createClusterValue[interface{}](data), nil
}

// Pings the server.
// The command will be routed to all primary nodes.
//
// Return value:
//
//	Returns "PONG".
//
// [valkey.io]: https://valkey.io/commands/ping/
func (client *GlideClusterClient) Ping() (string, error) {
	result, err := client.executeCommand(C.Ping, []string{})
	if err != nil {
		return DefaultStringResponse, err
	}
	return handleStringResponse(result)
}

// Pings the server.
// The command will be routed to all primary nodes, unless `Route` is provided in `pingOptions`.
//
// Parameters:
//
//	pingOptions - The [ClusterPingOptions] type.
//
// Return value:
//
//	Returns the copy of message.
//
// For example:
//
//	route := options.RouteOption{config.RandomRoute}
//	opts  := options.ClusterPingOptions{ &options.PingOptions{ "Hello" }, &route }
//	result, err := clusterClient.PingWithOptions(opts)
//	fmt.Println(result) // Output: Hello
//
// [valkey.io]: https://valkey.io/commands/ping/
func (client *GlideClusterClient) PingWithOptions(pingOptions options.ClusterPingOptions) (string, error) {
	args, err := pingOptions.ToArgs()
	if err != nil {
		return DefaultStringResponse, err
	}
	if pingOptions.RouteOption == nil || pingOptions.RouteOption.Route == nil {
		response, err := client.executeCommand(C.Ping, args)
		if err != nil {
			return DefaultStringResponse, err
		}
		return handleStringResponse(response)
	}

	response, err := client.executeCommandWithRoute(C.Ping, args, pingOptions.Route)
	if err != nil {
		return DefaultStringResponse, err
	}

	return handleStringResponse(response)
}

// Returns the server time.
// The command will be routed to a random node, unless Route in opts is provided.
//
// See [valkey.io] for details.
//
// Parameters:
//
//	options - The [RouteOption] type.
//
// Return value:
//
// The current server time as a String array with two elements: A UNIX TIME and the amount
// of microseconds already elapsed in the current second.
// The returned array is in a [UNIX TIME, Microseconds already elapsed] format.
// [valkey.io]: https://valkey.io/commands/time/
func (client *GlideClusterClient) TimeWithOptions(opts options.RouteOption) (ClusterValue[[]string], error) {
	result, err := client.executeCommandWithRoute(C.Time, []string{}, opts.Route)
	if err != nil {
		return createEmptyClusterValue[[]string](), err
	}
	return handleTimeClusterResponse(result)
}

// Returns the number of keys in the database.
//
// Parameters:
//
//	options - The [RouteOption] type.
//
// Return value:
//
//	The number of keys in the database.
//
// [valkey.io]: https://valkey.io/commands/dbsize/
func (client *GlideClusterClient) DBSizeWithOptions(opts options.RouteOption) (int64, error) {
	result, err := client.executeCommandWithRoute(C.DBSize, []string{}, opts.Route)
	if err != nil {
		return defaultIntResponse, err
	}
	return handleIntResponse(result)
}

// Deletes all the keys of all the existing databases.
// The command will be routed to all primary nodes.
//
// See [valkey.io] for details.
//
// Return value:
//
//	`"OK"` response on success.
//
// [valkey.io]: https://valkey.io/commands/flushall/
func (client *GlideClusterClient) FlushAll() (string, error) {
	result, err := client.executeCommand(C.FlushAll, []string{})
	if err != nil {
		return DefaultStringResponse, err
	}
	return handleStringResponse(result)
}

// Deletes all the keys of all the existing databases.
//
// See [valkey.io] for details.
//
// Parameters:
//
//	flushOptions - The [FlushClusterOptions] type.
//
// Return value:
//
//	`"OK"` response on success.
//
// [valkey.io]: https://valkey.io/commands/flushall/
func (client *GlideClusterClient) FlushAllWithOptions(flushOptions options.FlushClusterOptions) (string, error) {
	if flushOptions.RouteOption == nil || flushOptions.RouteOption.Route == nil {
		result, err := client.executeCommand(C.FlushAll, flushOptions.ToArgs())
		if err != nil {
			return DefaultStringResponse, err
		}
		return handleStringResponse(result)
	}
	result, err := client.executeCommandWithRoute(C.FlushAll, flushOptions.ToArgs(), flushOptions.RouteOption.Route)
	if err != nil {
		return DefaultStringResponse, err
	}
	return handleStringResponse(result)
}

// Deletes all the keys of the currently selected database.
// The command will be routed to all primary nodes.
//
// See [valkey.io] for details.
//
// Return value:
//
//	`"OK"` response on success.
//
// [valkey.io]: https://valkey.io/commands/flushdb/
func (client *GlideClusterClient) FlushDB() (string, error) {
	result, err := client.executeCommand(C.FlushDB, []string{})
	if err != nil {
		return DefaultStringResponse, err
	}
	return handleStringResponse(result)
}

// Deletes all the keys of the currently selected database.
//
// See [valkey.io] for details.
//
// Parameters:
//
//	flushOptions - The [FlushClusterOptions] type.
//
// Return value:
//
//	`"OK"` response on success.
//
// [valkey.io]: https://valkey.io/commands/flushdb/
func (client *GlideClusterClient) FlushDBWithOptions(flushOptions options.FlushClusterOptions) (string, error) {
	if flushOptions.RouteOption == nil || flushOptions.RouteOption.Route == nil {
		result, err := client.executeCommand(C.FlushDB, flushOptions.ToArgs())
		if err != nil {
			return DefaultStringResponse, err
		}
		return handleStringResponse(result)
	}
	result, err := client.executeCommandWithRoute(C.FlushDB, flushOptions.ToArgs(), flushOptions.RouteOption.Route)
	if err != nil {
		return DefaultStringResponse, err
	}
	return handleStringResponse(result)
}

// Echo the provided message back.
// The command will be routed a random node, unless `Route` in `echoOptions` is provided.
//
// Parameters:
//
//	echoOptions - The [ClusterEchoOptions] type.
//
// Return value:
//
//	A map where each address is the key and its corresponding node response is the information for the default sections.
//
// [valkey.io]: https://valkey.io/commands/echo/
func (client *GlideClusterClient) EchoWithOptions(echoOptions options.ClusterEchoOptions) (ClusterValue[string], error) {
	args, err := echoOptions.ToArgs()
	if err != nil {
		return createEmptyClusterValue[string](), err
	}
	var route config.Route
	if echoOptions.RouteOption != nil && echoOptions.RouteOption.Route != nil {
		route = echoOptions.RouteOption.Route
	}
	response, err := client.executeCommandWithRoute(C.Echo, args, route)
	if err != nil {
		return createEmptyClusterValue[string](), err
	}
	if echoOptions.RouteOption != nil && echoOptions.RouteOption.Route != nil &&
		(echoOptions.RouteOption.Route).IsMultiNode() {
		data, err := handleStringToStringMapResponse(response)
		if err != nil {
			return createEmptyClusterValue[string](), err
		}
		return createClusterMultiValue[string](data), nil
	}
	data, err := handleStringResponse(response)
	if err != nil {
		return createEmptyClusterValue[string](), err
	}
	return createClusterSingleValue[string](data), nil
}

// Helper function to perform the cluster scan.
func (client *GlideClusterClient) clusterScan(
	cursor *options.ClusterScanCursor,
	opts options.ClusterScanOptions,
) (*C.struct_CommandResponse, error) {
	// make the channel buffered, so that we don't need to acquire the client.mu in the successCallback and failureCallback.
	resultChannel := make(chan payload, 1)
	resultChannelPtr := unsafe.Pointer(&resultChannel)

	pinner := pinner{}
	pinnedChannelPtr := uintptr(pinner.Pin(resultChannelPtr))
	defer pinner.Unpin()

	client.mu.Lock()
	if client.coreClient == nil {
		client.mu.Unlock()
		return nil, &errors.ClosingError{Msg: "Cluster Scan failed. The client is closed."}
	}
	client.pending[resultChannelPtr] = struct{}{}

	cStr := C.CString(cursor.GetCursor())
	c_cursor := C.new_cluster_cursor(cStr)
	defer C.free(unsafe.Pointer(cStr))

	args, err := opts.ToArgs()
	if err != nil {
		return nil, err
	}

	var cArgsPtr *C.uintptr_t = nil
	var argLengthsPtr *C.ulong = nil
	if len(args) > 0 {
		cArgs, argLengths := toCStrings(args)
		cArgsPtr = &cArgs[0]
		argLengthsPtr = &argLengths[0]
	}

	C.request_cluster_scan(
		client.coreClient,
		C.uintptr_t(pinnedChannelPtr),
		c_cursor,
		C.size_t(len(args)),
		cArgsPtr,
		argLengthsPtr,
	)
	client.mu.Unlock()

	payload := <-resultChannel

	client.mu.Lock()
	if client.pending != nil {
		delete(client.pending, resultChannelPtr)
	}
	client.mu.Unlock()

	if payload.error != nil {
		return nil, payload.error
	}

	return payload.value, nil
}

// Incrementally iterates over the keys in the cluster.
// The method returns a list containing the next cursor and a list of keys.
//
// This command is similar to the SCAN command but is designed to work in a cluster environment.
// For each iteration, a new cursor object should be used to continue the scan.
// Using the same cursor object for multiple iterations will result in the same keys or unexpected behavior.
// For more information about the Cluster Scan implementation, see
// https://github.com/valkey-io/valkey-glide/wiki/General-Concepts#cluster-scan.
//
// Like the SCAN command, the method can be used to iterate over the keys in the database,
// returning all keys the database has from when the scan started until the scan ends.
// The same key can be returned in multiple scan iterations.
//
// See [valkey.io] for details.
//
// Parameters:
//
//	cursor - The [ClusterScanCursor] object that wraps the scan state.
//	   To start a new scan, create a new empty ClusterScanCursor using NewClusterScanCursor().
//
// Returns:
//
//	The ID of the next cursor and a list of keys found for this cursor ID.
//
// [valkey.io]: https://valkey.io/commands/scan/
func (client *GlideClusterClient) Scan(
	cursor options.ClusterScanCursor,
) (options.ClusterScanCursor, []string, error) {
	response, err := client.clusterScan(&cursor, *options.NewClusterScanOptions())
	if err != nil {
		return *options.NewClusterScanCursorWithId("finished"), []string{}, err
	}

	nextCursor, keys, err := handleScanResponse(response)
	return *options.NewClusterScanCursorWithId(nextCursor), keys, err
}

// Incrementally iterates over the keys in the cluster.
// The method returns a list containing the next cursor and a list of keys.
//
// This command is similar to the SCAN command but is designed to work in a cluster environment.
// For each iteration, a new cursor object should be used to continue the scan.
// Using the same cursor object for multiple iterations will result in the same keys or unexpected behavior.
// For more information about the Cluster Scan implementation, see
// https://github.com/valkey-io/valkey-glide/wiki/General-Concepts#cluster-scan.
//
// Like the SCAN command, the method can be used to iterate over the keys in the database,
// returning all keys the database has from when the scan started until the scan ends.
// The same key can be returned in multiple scan iterations.
//
// See [valkey.io] for details.
//
// Parameters:
//
//	cursor - The [ClusterScanCursor] object that wraps the scan state.
//	   To start a new scan, create a new empty ClusterScanCursor using NewClusterScanCursor().
//	opts - The scan options. Can specify MATCH, COUNT, and TYPE configurations.
//
// Returns:
//
//	The ID of the next cursor and a list of keys found for this cursor ID.
//
// [valkey.io]: https://valkey.io/commands/scan/
func (client *GlideClusterClient) ScanWithOptions(
	cursor options.ClusterScanCursor,
	opts options.ClusterScanOptions,
) (options.ClusterScanCursor, []string, error) {
	response, err := client.clusterScan(&cursor, opts)
	if err != nil {
		return *options.NewClusterScanCursorWithId("finished"), []string{}, err
	}

	nextCursor, keys, err := handleScanResponse(response)
	return *options.NewClusterScanCursorWithId(nextCursor), keys, err
}

// Displays a piece of generative computer art of the specific Valkey version and it's optional arguments.
//
// Return value:
//
// A piece of generative computer art of that specific valkey version along with the Valkey version.
//
// [valkey.io]: https://valkey.io/commands/lolwut/
func (client *GlideClusterClient) Lolwut() (string, error) {
	result, err := client.executeCommand(C.Lolwut, []string{})
	if err != nil {
		return DefaultStringResponse, err
	}
	return handleStringResponse(result)
}

// Displays a piece of generative computer art of the specific Valkey version and it's optional arguments.
//
// Parameters:
//
//	lolwutOptions - The [LolwutOptions] type.
//
// Return value:
//
// A piece of generative computer art of that specific valkey version along with the Valkey version.
//
// [valkey.io]: https://valkey.io/commands/lolwut/
func (client *GlideClusterClient) LolwutWithOptions(lolwutOptions options.ClusterLolwutOptions) (ClusterValue[string], error) {
	args, err := lolwutOptions.ToArgs()
	if err != nil {
		return createEmptyClusterValue[string](), err
	}

	if lolwutOptions.RouteOption == nil || lolwutOptions.RouteOption.Route == nil {
		response, err := client.executeCommand(C.Lolwut, args)
		if err != nil {
			return createEmptyClusterValue[string](), err
		}
		data, err := handleStringResponse(response)
		if err != nil {
			return createEmptyClusterValue[string](), err
		}
		return createClusterSingleValue[string](data), nil
	}

	route := lolwutOptions.RouteOption.Route
	response, err := client.executeCommandWithRoute(C.Lolwut, args, route)
	if err != nil {
		return createEmptyClusterValue[string](), err
	}

	if route.IsMultiNode() {
		data, err := handleStringToStringMapResponse(response)
		if err != nil {
			return createEmptyClusterValue[string](), err
		}
		return createClusterMultiValue[string](data), nil
	}

	data, err := handleStringResponse(response)
	if err != nil {
		return createEmptyClusterValue[string](), err
	}
	return createClusterSingleValue[string](data), nil
}

<<<<<<< HEAD
// Set the name of the current connection.
//
// Parameters:
//
//	connectionName - Connection name of the current connection.
//
// Return value:
//
//	OK - when connection name is set
//
// [valkey.io]: https://valkey.io/commands/client-setname/
func (client *GlideClusterClient) ClientSetName(connectionName string) (ClusterValue[string], error) {
	response, err := client.executeCommand(C.ClientSetName, []string{connectionName})
	if err != nil {
		return createEmptyClusterValue[string](), err
	}
	data, err := handleStringResponse(response)
	if err != nil {
		return createEmptyClusterValue[string](), err
	}
	return createClusterSingleValue[string](data), nil
}

// Set the name of the current connection.
//
// Parameters:
//
//	connectionName - Connection name of the current connection.
=======
// Gets the current connection id.
//
// Return value:
//
//	The id of the client.
//
// [valkey.io]: https://valkey.io/commands/client-id/
func (client *GlideClusterClient) ClientId() (ClusterValue[int64], error) {
	response, err := client.executeCommand(C.ClientId, []string{})
	if err != nil {
		return createEmptyClusterValue[int64](), err
	}
	data, err := handleIntResponse(response)
	if err != nil {
		return createEmptyClusterValue[int64](), err
	}
	return createClusterSingleValue[int64](data), nil
}

// Gets the current connection id.
//
// Parameters:
//
>>>>>>> 3671273b
//	opts - Specifies the routing configuration for the command. The client will route the
//	        command to the nodes defined by route.
//
// Return value:
//
<<<<<<< HEAD
//	OK - when connection name is set
//
// [valkey.io]: https://valkey.io/commands/client-setname/
func (client *GlideClusterClient) ClientSetNameWithOptions(connectionName string, opts options.RouteOption) (ClusterValue[string], error) {
	response, err := client.executeCommandWithRoute(C.ClientSetName, []string{connectionName}, opts.Route)
	if err != nil {
		return createEmptyClusterValue[string](), err
	}
	if opts.Route != nil &&
		(opts.Route).IsMultiNode() {
		data, err := handleStringToStringMapResponse(response)
		if err != nil {
			return createEmptyClusterValue[string](), err
		}
		return createClusterMultiValue[string](data), nil
	}
	data, err := handleStringResponse(response)
	if err != nil {
		return createEmptyClusterValue[string](), err
	}
	return createClusterSingleValue[string](data), nil
}

// Gets the name of the current connection.
//
// Return value:
//
//	The name of the client connection as a string if a name is set, or nil if  no name is assigned.
//
// [valkey.io]: https://valkey.io/commands/client-getname/
func (client *GlideClusterClient) ClientGetName() (ClusterValue[string], error) {
	response, err := client.executeCommand(C.ClientGetName, []string{})
	if err != nil {
		return createEmptyClusterValue[string](), err
	}
	data, err := handleStringResponse(response)
	if err != nil {
		return createEmptyClusterValue[string](), err
	}
	return createClusterSingleValue[string](data), nil
}

// Gets the name of the current connection.
//
// Parameters:
//
//	opts - Specifies the routing configuration for the command. The client will route the
=======
//	The id of the client.
//
// [valkey.io]: https://valkey.io/commands/client-id/
func (client *GlideClusterClient) ClientIdWithOptions(opts options.RouteOption) (ClusterValue[int64], error) {
	response, err := client.executeCommandWithRoute(C.ClientId, []string{}, opts.Route)
	if err != nil {
		return createEmptyClusterValue[int64](), err
	}
	if opts.Route != nil &&
		(opts.Route).IsMultiNode() {
		data, err := handleStringIntMapResponse(response)
		if err != nil {
			return createEmptyClusterValue[int64](), err
		}
		return createClusterMultiValue[int64](data), nil
	}
	data, err := handleIntResponse(response)
	if err != nil {
		return createEmptyClusterValue[int64](), err
	}
	return createClusterSingleValue[int64](data), nil
}

// Returns UNIX TIME of the last DB save timestamp or startup timestamp if no save was made since then.
// The command is routed to a random node by default, which is safe for read-only commands.
//
// Return value:
//
//	UNIX TIME of the last DB save executed with success.
//
// [valkey.io]: https://valkey.io/commands/lastsave/
func (client *GlideClusterClient) LastSave() (ClusterValue[int64], error) {
	response, err := client.executeCommand(C.LastSave, []string{})
	if err != nil {
		return createEmptyClusterValue[int64](), err
	}
	data, err := handleIntResponse(response)
	if err != nil {
		return createEmptyClusterValue[int64](), err
	}
	return createClusterSingleValue[int64](data), nil
}

// Returns UNIX TIME of the last DB save timestamp or startup timestamp if no save was made since then.
//
// Parameters:
//
//	route - Specifies the routing configuration for the command. The client will route the
>>>>>>> 3671273b
//	        command to the nodes defined by route.
//
// Return value:
//
<<<<<<< HEAD
//	The name of the client connection as a string if a name is set, or nil if  no name is assigned.
//
// [valkey.io]: https://valkey.io/commands/client-getname/
func (client *GlideClusterClient) ClientGetNameWithOptions(opts options.RouteOption) (ClusterValue[string], error) {
	response, err := client.executeCommandWithRoute(C.ClientGetName, []string{}, opts.Route)
	if err != nil {
		return createEmptyClusterValue[string](), err
	}
	if opts.Route != nil &&
		(opts.Route).IsMultiNode() {
		data, err := handleStringToStringMapResponse(response)
		if err != nil {
			return createEmptyClusterValue[string](), err
		}
		return createClusterMultiValue[string](data), nil
	}
	data, err := handleStringResponse(response)
	if err != nil {
		return createEmptyClusterValue[string](), err
	}
	return createClusterSingleValue[string](data), nil
=======
//	UNIX TIME of the last DB save executed with success.
//
// [valkey.io]: https://valkey.io/commands/lastsave/
func (client *GlideClusterClient) LastSaveWithOptions(opts options.RouteOption) (ClusterValue[int64], error) {
	response, err := client.executeCommandWithRoute(C.LastSave, []string{}, opts.Route)
	if err != nil {
		return createEmptyClusterValue[int64](), err
	}
	if opts.Route != nil &&
		(opts.Route).IsMultiNode() {
		data, err := handleStringIntMapResponse(response)
		if err != nil {
			return createEmptyClusterValue[int64](), err
		}
		return createClusterMultiValue[int64](data), nil
	}
	data, err := handleIntResponse(response)
	if err != nil {
		return createEmptyClusterValue[int64](), err
	}
	return createClusterSingleValue[int64](data), nil
}

// Resets the statistics reported by the server using the INFO and LATENCY HISTOGRAM
//
// Return value:
//
//	OK to confirm that the statistics were successfully reset.
//
// [valkey.io]: https://valkey.io/commands/config-resetstat/
func (client *GlideClusterClient) ConfigResetStat() (string, error) {
	response, err := client.executeCommand(C.ConfigResetStat, []string{})
	if err != nil {
		return DefaultStringResponse, err
	}
	return handleStringResponse(response)
}

// Resets the statistics reported by the server using the INFO and LATENCY HISTOGRAM.
//
// Parameters:
//
//	route - Specifies the routing configuration for the command. The client will route the
//	        command to the nodes defined by route.
//
// Return value:
//
//	OK to confirm that the statistics were successfully reset.
//
// [valkey.io]: https://valkey.io/commands/config-resetstat/
func (client *GlideClusterClient) ConfigResetStatWithOptions(opts options.RouteOption) (string, error) {
	response, err := client.executeCommandWithRoute(C.ConfigResetStat, []string{}, opts.Route)
	if err != nil {
		return DefaultStringResponse, err
	}
	return handleStringResponse(response)
>>>>>>> 3671273b
}<|MERGE_RESOLUTION|>--- conflicted
+++ resolved
@@ -610,7 +610,144 @@
 	return createClusterSingleValue[string](data), nil
 }
 
-<<<<<<< HEAD
+// Gets the current connection id.
+//
+// Return value:
+//
+//	The id of the client.
+//
+// [valkey.io]: https://valkey.io/commands/client-id/
+func (client *GlideClusterClient) ClientId() (ClusterValue[int64], error) {
+	response, err := client.executeCommand(C.ClientId, []string{})
+	if err != nil {
+		return createEmptyClusterValue[int64](), err
+	}
+	data, err := handleIntResponse(response)
+	if err != nil {
+		return createEmptyClusterValue[int64](), err
+	}
+	return createClusterSingleValue[int64](data), nil
+}
+
+// Gets the current connection id.
+//
+// Parameters:
+//
+//	opts - Specifies the routing configuration for the command. The client will route the
+//	        command to the nodes defined by route.
+//
+// Return value:
+//
+//	The id of the client.
+//
+// [valkey.io]: https://valkey.io/commands/client-id/
+func (client *GlideClusterClient) ClientIdWithOptions(opts options.RouteOption) (ClusterValue[int64], error) {
+	response, err := client.executeCommandWithRoute(C.ClientId, []string{}, opts.Route)
+	if err != nil {
+		return createEmptyClusterValue[int64](), err
+	}
+	if opts.Route != nil &&
+		(opts.Route).IsMultiNode() {
+		data, err := handleStringIntMapResponse(response)
+		if err != nil {
+			return createEmptyClusterValue[int64](), err
+		}
+		return createClusterMultiValue[int64](data), nil
+	}
+	data, err := handleIntResponse(response)
+	if err != nil {
+		return createEmptyClusterValue[int64](), err
+	}
+	return createClusterSingleValue[int64](data), nil
+}
+
+// Returns UNIX TIME of the last DB save timestamp or startup timestamp if no save was made since then.
+// The command is routed to a random node by default, which is safe for read-only commands.
+//
+// Return value:
+//
+//	UNIX TIME of the last DB save executed with success.
+//
+// [valkey.io]: https://valkey.io/commands/lastsave/
+func (client *GlideClusterClient) LastSave() (ClusterValue[int64], error) {
+	response, err := client.executeCommand(C.LastSave, []string{})
+	if err != nil {
+		return createEmptyClusterValue[int64](), err
+	}
+	data, err := handleIntResponse(response)
+	if err != nil {
+		return createEmptyClusterValue[int64](), err
+	}
+	return createClusterSingleValue[int64](data), nil
+}
+
+// Returns UNIX TIME of the last DB save timestamp or startup timestamp if no save was made since then.
+//
+// Parameters:
+//
+//	route - Specifies the routing configuration for the command. The client will route the
+//	        command to the nodes defined by route.
+//
+// Return value:
+//
+//	UNIX TIME of the last DB save executed with success.
+//
+// [valkey.io]: https://valkey.io/commands/lastsave/
+func (client *GlideClusterClient) LastSaveWithOptions(opts options.RouteOption) (ClusterValue[int64], error) {
+	response, err := client.executeCommandWithRoute(C.LastSave, []string{}, opts.Route)
+	if err != nil {
+		return createEmptyClusterValue[int64](), err
+	}
+	if opts.Route != nil &&
+		(opts.Route).IsMultiNode() {
+		data, err := handleStringIntMapResponse(response)
+		if err != nil {
+			return createEmptyClusterValue[int64](), err
+		}
+		return createClusterMultiValue[int64](data), nil
+	}
+	data, err := handleIntResponse(response)
+	if err != nil {
+		return createEmptyClusterValue[int64](), err
+	}
+	return createClusterSingleValue[int64](data), nil
+}
+
+// Resets the statistics reported by the server using the INFO and LATENCY HISTOGRAM
+//
+// Return value:
+//
+//	OK to confirm that the statistics were successfully reset.
+//
+// [valkey.io]: https://valkey.io/commands/config-resetstat/
+func (client *GlideClusterClient) ConfigResetStat() (string, error) {
+	response, err := client.executeCommand(C.ConfigResetStat, []string{})
+	if err != nil {
+		return DefaultStringResponse, err
+	}
+	return handleStringResponse(response)
+}
+
+// Resets the statistics reported by the server using the INFO and LATENCY HISTOGRAM.
+//
+// Parameters:
+//
+//	route - Specifies the routing configuration for the command. The client will route the
+//	        command to the nodes defined by route.
+//
+// Return value:
+//
+//	OK to confirm that the statistics were successfully reset.
+//
+// [valkey.io]: https://valkey.io/commands/config-resetstat/
+func (client *GlideClusterClient) ConfigResetStatWithOptions(opts options.RouteOption) (string, error) {
+	response, err := client.executeCommandWithRoute(C.ConfigResetStat, []string{}, opts.Route)
+	if err != nil {
+		return DefaultStringResponse, err
+	}
+	return handleStringResponse(response)
+}
+
 // Set the name of the current connection.
 //
 // Parameters:
@@ -639,37 +776,11 @@
 // Parameters:
 //
 //	connectionName - Connection name of the current connection.
-=======
-// Gets the current connection id.
-//
-// Return value:
-//
-//	The id of the client.
-//
-// [valkey.io]: https://valkey.io/commands/client-id/
-func (client *GlideClusterClient) ClientId() (ClusterValue[int64], error) {
-	response, err := client.executeCommand(C.ClientId, []string{})
-	if err != nil {
-		return createEmptyClusterValue[int64](), err
-	}
-	data, err := handleIntResponse(response)
-	if err != nil {
-		return createEmptyClusterValue[int64](), err
-	}
-	return createClusterSingleValue[int64](data), nil
-}
-
-// Gets the current connection id.
-//
-// Parameters:
-//
->>>>>>> 3671273b
 //	opts - Specifies the routing configuration for the command. The client will route the
 //	        command to the nodes defined by route.
 //
 // Return value:
 //
-<<<<<<< HEAD
 //	OK - when connection name is set
 //
 // [valkey.io]: https://valkey.io/commands/client-setname/
@@ -717,61 +828,10 @@
 // Parameters:
 //
 //	opts - Specifies the routing configuration for the command. The client will route the
-=======
-//	The id of the client.
-//
-// [valkey.io]: https://valkey.io/commands/client-id/
-func (client *GlideClusterClient) ClientIdWithOptions(opts options.RouteOption) (ClusterValue[int64], error) {
-	response, err := client.executeCommandWithRoute(C.ClientId, []string{}, opts.Route)
-	if err != nil {
-		return createEmptyClusterValue[int64](), err
-	}
-	if opts.Route != nil &&
-		(opts.Route).IsMultiNode() {
-		data, err := handleStringIntMapResponse(response)
-		if err != nil {
-			return createEmptyClusterValue[int64](), err
-		}
-		return createClusterMultiValue[int64](data), nil
-	}
-	data, err := handleIntResponse(response)
-	if err != nil {
-		return createEmptyClusterValue[int64](), err
-	}
-	return createClusterSingleValue[int64](data), nil
-}
-
-// Returns UNIX TIME of the last DB save timestamp or startup timestamp if no save was made since then.
-// The command is routed to a random node by default, which is safe for read-only commands.
-//
-// Return value:
-//
-//	UNIX TIME of the last DB save executed with success.
-//
-// [valkey.io]: https://valkey.io/commands/lastsave/
-func (client *GlideClusterClient) LastSave() (ClusterValue[int64], error) {
-	response, err := client.executeCommand(C.LastSave, []string{})
-	if err != nil {
-		return createEmptyClusterValue[int64](), err
-	}
-	data, err := handleIntResponse(response)
-	if err != nil {
-		return createEmptyClusterValue[int64](), err
-	}
-	return createClusterSingleValue[int64](data), nil
-}
-
-// Returns UNIX TIME of the last DB save timestamp or startup timestamp if no save was made since then.
-//
-// Parameters:
-//
-//	route - Specifies the routing configuration for the command. The client will route the
->>>>>>> 3671273b
 //	        command to the nodes defined by route.
 //
 // Return value:
 //
-<<<<<<< HEAD
 //	The name of the client connection as a string if a name is set, or nil if  no name is assigned.
 //
 // [valkey.io]: https://valkey.io/commands/client-getname/
@@ -793,62 +853,4 @@
 		return createEmptyClusterValue[string](), err
 	}
 	return createClusterSingleValue[string](data), nil
-=======
-//	UNIX TIME of the last DB save executed with success.
-//
-// [valkey.io]: https://valkey.io/commands/lastsave/
-func (client *GlideClusterClient) LastSaveWithOptions(opts options.RouteOption) (ClusterValue[int64], error) {
-	response, err := client.executeCommandWithRoute(C.LastSave, []string{}, opts.Route)
-	if err != nil {
-		return createEmptyClusterValue[int64](), err
-	}
-	if opts.Route != nil &&
-		(opts.Route).IsMultiNode() {
-		data, err := handleStringIntMapResponse(response)
-		if err != nil {
-			return createEmptyClusterValue[int64](), err
-		}
-		return createClusterMultiValue[int64](data), nil
-	}
-	data, err := handleIntResponse(response)
-	if err != nil {
-		return createEmptyClusterValue[int64](), err
-	}
-	return createClusterSingleValue[int64](data), nil
-}
-
-// Resets the statistics reported by the server using the INFO and LATENCY HISTOGRAM
-//
-// Return value:
-//
-//	OK to confirm that the statistics were successfully reset.
-//
-// [valkey.io]: https://valkey.io/commands/config-resetstat/
-func (client *GlideClusterClient) ConfigResetStat() (string, error) {
-	response, err := client.executeCommand(C.ConfigResetStat, []string{})
-	if err != nil {
-		return DefaultStringResponse, err
-	}
-	return handleStringResponse(response)
-}
-
-// Resets the statistics reported by the server using the INFO and LATENCY HISTOGRAM.
-//
-// Parameters:
-//
-//	route - Specifies the routing configuration for the command. The client will route the
-//	        command to the nodes defined by route.
-//
-// Return value:
-//
-//	OK to confirm that the statistics were successfully reset.
-//
-// [valkey.io]: https://valkey.io/commands/config-resetstat/
-func (client *GlideClusterClient) ConfigResetStatWithOptions(opts options.RouteOption) (string, error) {
-	response, err := client.executeCommandWithRoute(C.ConfigResetStat, []string{}, opts.Route)
-	if err != nil {
-		return DefaultStringResponse, err
-	}
-	return handleStringResponse(response)
->>>>>>> 3671273b
 }