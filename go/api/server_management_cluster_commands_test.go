// Copyright Valkey GLIDE Project Contributors - SPDX Identifier: Apache-2.0

package api

import (
	"fmt"
	"strings"

	"github.com/google/uuid"
	"github.com/valkey-io/valkey-glide/go/api/config"
	"github.com/valkey-io/valkey-glide/go/api/options"
)

func ExampleGlideClusterClient_Info() {
	var client *GlideClusterClient = getExampleGlideClusterClient() // example helper function

	response, err := client.Info()
	if err != nil {
		fmt.Println("Glide example failed with an error: ", err)
	}
	for _, data := range response {
		if strings.Contains(data, "cluster_enabled:1") {
			fmt.Println("OK")
			break
		}
	}

	// Output: OK
}

func ExampleGlideClusterClient_InfoWithOptions() {
	var client *GlideClusterClient = getExampleGlideClusterClient() // example helper function

	opts := options.ClusterInfoOptions{
		InfoOptions: &options.InfoOptions{Sections: []options.Section{options.Cluster}},
	}

	response, err := client.InfoWithOptions(opts)
	if err != nil {
		fmt.Println("Glide example failed with an error: ", err)
	}

	for _, data := range response.MultiValue() {
		if strings.Contains(data, "cluster_enabled:1") {
			fmt.Println("OK")
			break
		}
	}

	// Output: OK
}

func ExampleGlideClusterClient_TimeWithOptions() {
	var client *GlideClusterClient = getExampleGlideClusterClient() // example helper function
	route := config.Route(config.RandomRoute)
	opts := options.RouteOption{
		Route: route,
	}
	clusterResponse, err := client.TimeWithOptions(opts) // gives: {1 [1738714595 942076] map[]}
	if err != nil {
		fmt.Println("Glide example failed with an error: ", err)
	}

	fmt.Println(len(clusterResponse.SingleValue()) == 2)

	// Output: true
}

func ExampleGlideClusterClient_DBSizeWithOptions() {
	var client *GlideClusterClient = getExampleGlideClusterClient() // example helper function
	route := config.SimpleNodeRoute(config.RandomRoute)
	opts := options.RouteOption{
		Route: route,
	}
	result, err := client.DBSizeWithOptions(opts)
	if err != nil {
		fmt.Println("Glide example failed with an error: ", err)
	}
	fmt.Println(result)

	// Output: 0
}

func ExampleGlideClusterClient_FlushAll() {
	var client *GlideClusterClient = getExampleGlideClusterClient() // example helper function
	result, err := client.FlushAll()
	if err != nil {
		fmt.Println("Glide example failed with an error: ", err)
	}
	fmt.Println(result)

	// Output: OK
}

func ExampleGlideClusterClient_FlushDB() {
	var client *GlideClusterClient = getExampleGlideClusterClient() // example helper function
	result, err := client.FlushDB()
	if err != nil {
		fmt.Println("Glide example failed with an error: ", err)
	}
	fmt.Println(result)

	// Output: OK
}

func ExampleGlideClusterClient_FlushAllWithOptions() {
	var client *GlideClusterClient = getExampleGlideClusterClient() // example helper function

	route := config.SimpleNodeRoute(config.AllPrimaries)
	routeOption := &options.RouteOption{
		Route: route,
	}

	asyncMode := options.ASYNC

	flushOptions := options.FlushClusterOptions{
		FlushMode:   &asyncMode,
		RouteOption: routeOption,
	}

	result, err := client.FlushAllWithOptions(flushOptions)
	if err != nil {
		fmt.Println("Glide example failed with an error: ", err)
	}
	fmt.Println(result)

	// Output: OK
}

func ExampleGlideClusterClient_FlushDBWithOptions() {
	var client *GlideClusterClient = getExampleGlideClusterClient() // example helper function

	route := config.SimpleNodeRoute(config.AllPrimaries)
	routeOption := &options.RouteOption{
		Route: route,
	}

	syncMode := options.SYNC

	flushOptions := options.FlushClusterOptions{
		FlushMode:   &syncMode,
		RouteOption: routeOption,
	}

	result, err := client.FlushDBWithOptions(flushOptions)
	if err != nil {
		fmt.Println("Glide example failed with an error: ", err)
	}
	fmt.Println(result)

	// Output: OK
}

func ExampleGlideClusterClient_Lolwut() {
	var client *GlideClusterClient = getExampleGlideClusterClient() // example helper function

	result, err := client.Lolwut()
	if err != nil {
		fmt.Println("Glide example failed with an error:", err)
	} else {
		if len(result) > 0 {
			fmt.Println("LOLWUT pattern generated successfully")
		}
	}

	// Output: LOLWUT pattern generated successfully
}

func ExampleGlideClusterClient_LolwutWithOptions() {
	var client *GlideClusterClient = getExampleGlideClusterClient() // example helper function
	randomRouteOptions := options.ClusterLolwutOptions{
		LolwutOptions: &options.LolwutOptions{
			Version: 6,
			Args:    &[]int{10, 20},
		},
		RouteOption: &options.RouteOption{
			Route: config.RandomRoute,
		},
	}

	result, err := client.LolwutWithOptions(randomRouteOptions)
	if err != nil {
		fmt.Println("Glide example failed with an error: ", err)
	}

	if len(result.SingleValue()) > 0 {
		fmt.Println("LOLWUT pattern generated successfully")
	}
	// Output: LOLWUT pattern generated successfully
}

<<<<<<< HEAD
func ExampleGlideClusterClient_ConfigSet() {
	var client *GlideClusterClient = getExampleGlideClusterClient() // example helper function
	configParam := map[string]string{"timeout": "1000", "maxmemory": "1GB"}
	result, err := client.ConfigSet(configParam)
	if err != nil {
		fmt.Println("Glide example failed with an error: ", err)
	}
	fmt.Println(result)

	// Output:
	// OK
}

func ExampleGlideClusterClient_ConfigSetWithOptions() {
	var client *GlideClusterClient = getExampleGlideClusterClient() // example helper function
	opts := options.RouteOption{Route: config.RandomRoute}
	configParam := map[string]string{"timeout": "1000", "maxmemory": "1GB"}
	result, err := client.ConfigSetWithOptions(configParam, opts)
	if err != nil {
		fmt.Println("Glide example failed with an error: ", err)
	}
	fmt.Println(result)

	// Output:
	// OK
}

func ExampleGlideClusterClient_ConfigGet() {
	var client *GlideClusterClient = getExampleGlideClusterClient() // example helper function
	configParamSet := map[string]string{"timeout": "1000"}
	client.ConfigSet(configParamSet)
	configParamGet := []string{"timeout"}
	result, err := client.ConfigGet(configParamGet)
	if err != nil {
		fmt.Println("Glide example failed with an error: ", err)
	}
	fmt.Println(result.MultiValue())

	// Output:
	// map[timeout:1000]
}

func ExampleGlideClusterClient_ConfigGetWithOptions() {
	var client *GlideClusterClient = getExampleGlideClusterClient() // example helper function
	opts := options.RouteOption{Route: config.RandomRoute}
	configParamSet := map[string]string{"timeout": "1000"}
	client.ConfigSetWithOptions(configParamSet, opts)
	configParamGet := []string{"timeout"}
	result, err := client.ConfigGetWithOptions(configParamGet, opts)
	if err != nil {
		fmt.Println("Glide example failed with an error: ", err)
	}
	fmt.Println(result.MultiValue())

	// Output:
	// map[timeout:1000]
=======
func ExampleGlideClusterClient_LastSave() {
	var client *GlideClusterClient = getExampleGlideClusterClient() // example helper function
	key := "key-" + uuid.NewString()
	client.Set(key, "hello")
	result, err := client.LastSave()
	if err != nil {
		fmt.Println("Glide example failed with an error: ", err)
	}
	fmt.Println(result.IsSingleValue())

	// Output: true
}

func ExampleGlideClusterClient_LastSaveWithOptions() {
	var client *GlideClusterClient = getExampleGlideClusterClient() // example helper function
	opts := options.RouteOption{Route: nil}
	key := "key-" + uuid.NewString()
	client.Set(key, "hello")
	result, err := client.LastSaveWithOptions(opts)
	if err != nil {
		fmt.Println("Glide example failed with an error: ", err)
	}
	fmt.Println(result.IsSingleValue())

	// Output: true
}

func ExampleGlideClusterClient_ConfigResetStat() {
	var client *GlideClusterClient = getExampleGlideClusterClient() // example helper function
	result, err := client.ConfigResetStat()
	if err != nil {
		fmt.Println("Glide example failed with an error: ", err)
	}
	fmt.Println(result)

	// Output: OK
}

func ExampleGlideClusterClient_ConfigResetStatWithOptions() {
	var client *GlideClusterClient = getExampleGlideClusterClient() // example helper function
	opts := options.RouteOption{Route: nil}
	result, err := client.ConfigResetStatWithOptions(opts)
	if err != nil {
		fmt.Println("Glide example failed with an error: ", err)
	}
	fmt.Println(result)

	// Output: OK
>>>>>>> 48b4137b
}<|MERGE_RESOLUTION|>--- conflicted
+++ resolved
@@ -189,7 +189,56 @@
 	// Output: LOLWUT pattern generated successfully
 }
 
-<<<<<<< HEAD
+func ExampleGlideClusterClient_LastSave() {
+	var client *GlideClusterClient = getExampleGlideClusterClient() // example helper function
+	key := "key-" + uuid.NewString()
+	client.Set(key, "hello")
+	result, err := client.LastSave()
+	if err != nil {
+		fmt.Println("Glide example failed with an error: ", err)
+	}
+	fmt.Println(result.IsSingleValue())
+
+	// Output: true
+}
+
+func ExampleGlideClusterClient_LastSaveWithOptions() {
+	var client *GlideClusterClient = getExampleGlideClusterClient() // example helper function
+	opts := options.RouteOption{Route: nil}
+	key := "key-" + uuid.NewString()
+	client.Set(key, "hello")
+	result, err := client.LastSaveWithOptions(opts)
+	if err != nil {
+		fmt.Println("Glide example failed with an error: ", err)
+	}
+	fmt.Println(result.IsSingleValue())
+
+	// Output: true
+}
+
+func ExampleGlideClusterClient_ConfigResetStat() {
+	var client *GlideClusterClient = getExampleGlideClusterClient() // example helper function
+	result, err := client.ConfigResetStat()
+	if err != nil {
+		fmt.Println("Glide example failed with an error: ", err)
+	}
+	fmt.Println(result)
+
+	// Output: OK
+}
+
+func ExampleGlideClusterClient_ConfigResetStatWithOptions() {
+	var client *GlideClusterClient = getExampleGlideClusterClient() // example helper function
+	opts := options.RouteOption{Route: nil}
+	result, err := client.ConfigResetStatWithOptions(opts)
+	if err != nil {
+		fmt.Println("Glide example failed with an error: ", err)
+	}
+	fmt.Println(result)
+
+	// Output: OK
+}
+
 func ExampleGlideClusterClient_ConfigSet() {
 	var client *GlideClusterClient = getExampleGlideClusterClient() // example helper function
 	configParam := map[string]string{"timeout": "1000", "maxmemory": "1GB"}
@@ -246,54 +295,4 @@
 
 	// Output:
 	// map[timeout:1000]
-=======
-func ExampleGlideClusterClient_LastSave() {
-	var client *GlideClusterClient = getExampleGlideClusterClient() // example helper function
-	key := "key-" + uuid.NewString()
-	client.Set(key, "hello")
-	result, err := client.LastSave()
-	if err != nil {
-		fmt.Println("Glide example failed with an error: ", err)
-	}
-	fmt.Println(result.IsSingleValue())
-
-	// Output: true
-}
-
-func ExampleGlideClusterClient_LastSaveWithOptions() {
-	var client *GlideClusterClient = getExampleGlideClusterClient() // example helper function
-	opts := options.RouteOption{Route: nil}
-	key := "key-" + uuid.NewString()
-	client.Set(key, "hello")
-	result, err := client.LastSaveWithOptions(opts)
-	if err != nil {
-		fmt.Println("Glide example failed with an error: ", err)
-	}
-	fmt.Println(result.IsSingleValue())
-
-	// Output: true
-}
-
-func ExampleGlideClusterClient_ConfigResetStat() {
-	var client *GlideClusterClient = getExampleGlideClusterClient() // example helper function
-	result, err := client.ConfigResetStat()
-	if err != nil {
-		fmt.Println("Glide example failed with an error: ", err)
-	}
-	fmt.Println(result)
-
-	// Output: OK
-}
-
-func ExampleGlideClusterClient_ConfigResetStatWithOptions() {
-	var client *GlideClusterClient = getExampleGlideClusterClient() // example helper function
-	opts := options.RouteOption{Route: nil}
-	result, err := client.ConfigResetStatWithOptions(opts)
-	if err != nil {
-		fmt.Println("Glide example failed with an error: ", err)
-	}
-	fmt.Println(result)
-
-	// Output: OK
->>>>>>> 48b4137b
 }