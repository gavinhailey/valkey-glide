maturin==1.9.1
anyio[trio]>=4.9.0
uvloop
pytest
pytest-html
pytest-timeout
black >= 24.3.0
mypy == 1.17.0
mypy-protobuf == 3.6.0
flake8 == 7.3.0
isort == 6.0.1
types-protobuf ~= 6.30.2
packaging >= 22.0
sphinx >= 7.4.7
sphinx-rtd-theme
<<<<<<< HEAD

# Sync Client
types-cffi
setuptools
wheel >= 0.45
build
=======
psutil
pytest_asyncio
>>>>>>> d3c75130
<|MERGE_RESOLUTION|>--- conflicted
+++ resolved
@@ -13,14 +13,11 @@
 packaging >= 22.0
 sphinx >= 7.4.7
 sphinx-rtd-theme
-<<<<<<< HEAD
+psutil
+pytest_asyncio
 
 # Sync Client
 types-cffi
 setuptools
 wheel >= 0.45
-build
-=======
-psutil
-pytest_asyncio
->>>>>>> d3c75130
+build