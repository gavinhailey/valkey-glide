--- conflicted
+++ resolved
@@ -1,12 +1,7 @@
 # Copyright Valkey GLIDE Project Contributors - SPDX Identifier: Apache-2.0
 
-<<<<<<< HEAD
+import pytest
 from glide_shared.config import (
-=======
-import pytest
-
-from glide.config import (
->>>>>>> d3c75130
     AdvancedGlideClientConfiguration,
     AdvancedGlideClusterClientConfiguration,
     BackoffStrategy,
