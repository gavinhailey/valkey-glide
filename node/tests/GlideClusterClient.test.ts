/**
 * Copyright Valkey GLIDE Project Contributors - SPDX Identifier: Apache-2.0
 */

import {
    afterAll,
    afterEach,
    beforeAll,
    describe,
    expect,
    it,
} from "@jest/globals";
import { gte } from "semver";
import { v4 as uuidv4 } from "uuid";
import {
    BitwiseOperation,
    ClusterTransaction,
    Decoder,
    FlushMode,
    FunctionListResponse,
    FunctionRestorePolicy,
    FunctionStatsSingleResponse,
    GeoUnit,
    GlideClusterClient,
    GlideReturnType,
    GlideString,
    InfoOptions,
    ListDirection,
    ProtocolVersion,
    ReadFrom,
    RequestError,
    Routes,
    ScoreFilter,
    Script,
    SlotKeyTypes,
    SortOrder,
    convertRecordToGlideRecord,
} from "..";
import { ValkeyCluster } from "../../utils/TestUtils.js";
import { runBaseTests } from "./SharedTests";
import {
    checkClusterResponse,
    checkFunctionListResponse,
    checkFunctionStatsResponse,
    createLongRunningLuaScript,
    createLuaLibWithLongRunningFunction,
    flushAndCloseClient,
    generateLuaLibCode,
    getClientConfigurationOption,
    getFirstResult,
    getServerVersion,
    intoArray,
    intoString,
    parseEndpoints,
    transactionTest,
    validateTransactionResponse,
    waitForNotBusy,
} from "./TestUtilities";

const TIMEOUT = 50000;

describe("GlideClusterClient", () => {
    let testsFailed = 0;
    let cluster: ValkeyCluster;
    let azCluster: ValkeyCluster;
    let client: GlideClusterClient;
    let azClient: GlideClusterClient;
    beforeAll(async () => {
        const clusterAddresses = global.CLUSTER_ENDPOINTS;

        if (clusterAddresses) {
            // Initialize current cluster from existing addresses
            cluster = await ValkeyCluster.initFromExistingCluster(
                true,
                parseEndpoints(clusterAddresses),
                getServerVersion,
            );

            // Initialize cluster from existing addresses for AzAffinity test
            azCluster = await ValkeyCluster.initFromExistingCluster(
                true,
                parseEndpoints(clusterAddresses),
                getServerVersion,
            );
        } else {
            cluster = await ValkeyCluster.createCluster(
                true,
                3,
                1,
                getServerVersion,
            );

            azCluster = await ValkeyCluster.createCluster(
                true,
                3,
                4,
                getServerVersion,
            );
        }
    }, 120000);

    afterEach(async () => {
        await flushAndCloseClient(true, cluster.getAddresses(), client);
        await flushAndCloseClient(true, azCluster.getAddresses(), azClient);
    });

    afterAll(async () => {
        if (testsFailed === 0) {
<<<<<<< HEAD
            await cluster.close();
        } else {
            await cluster.close(true);
=======
            if (cluster) await cluster.close();
            if (azCluster) await azCluster.close();
        } else {
            if (cluster) await cluster.close(true);
            if (azCluster) await azCluster.close(true);
>>>>>>> 031dfe56
        }
    });

    runBaseTests({
        init: async (protocol, configOverrides) => {
            const configCurrent = getClientConfigurationOption(
                cluster.getAddresses(),
                protocol,
                configOverrides,
            );
            client = await GlideClusterClient.createClient(configCurrent);

            const configNew = getClientConfigurationOption(
                azCluster.getAddresses(),
                protocol,
                configOverrides,
            );
            azClient = await GlideClusterClient.createClient(configNew);

            testsFailed += 1;
            return {
                client,
                azClient,
                cluster,
                azCluster,
            };
        },
        close: (testSucceeded: boolean) => {
            if (testSucceeded) {
                testsFailed -= 1;
            }
        },
        timeout: TIMEOUT,
    });

    it.each([ProtocolVersion.RESP2, ProtocolVersion.RESP3])(
        `info with server and replication_%p`,
        async (protocol) => {
            client = await GlideClusterClient.createClient(
                getClientConfigurationOption(cluster.getAddresses(), protocol),
            );
            const info_server = getFirstResult(
                await client.info({ sections: [InfoOptions.Server] }),
            );
            expect(info_server).toEqual(expect.stringContaining("# Server"));

            const infoReplicationValues = Object.values(
                await client.info({ sections: [InfoOptions.Replication] }),
            );

            const replicationInfo = intoArray(infoReplicationValues);

            for (const item of replicationInfo) {
                expect(item).toContain("role:master");
                expect(item).toContain("# Replication");
            }
        },
        TIMEOUT,
    );

    it.each([ProtocolVersion.RESP2, ProtocolVersion.RESP3])(
        `info with server and randomNode route_%p`,
        async (protocol) => {
            client = await GlideClusterClient.createClient(
                getClientConfigurationOption(cluster.getAddresses(), protocol),
            );
            const result = await client.info({
                sections: [InfoOptions.Server],
                route: "randomNode",
            });
            expect(result).toEqual(expect.stringContaining("# Server"));
            expect(result).toEqual(expect.not.stringContaining("# Errorstats"));
        },
        TIMEOUT,
    );

    it.each([ProtocolVersion.RESP2, ProtocolVersion.RESP3])(
        `route by address reaches correct node_%p`,
        async (protocol) => {
            // returns the line that contains the word "myself", up to that point. This is done because the values after it might change with time.
            const cleanResult = (value: string) => {
                return (
                    value
                        .split("\n")
                        .find((line: string) => line.includes("myself"))
                        ?.split("myself")[0] ?? ""
                );
            };

            client = await GlideClusterClient.createClient(
                getClientConfigurationOption(cluster.getAddresses(), protocol),
            );
            const result = cleanResult(
                intoString(
                    await client.customCommand(["cluster", "nodes"], {
                        route: "randomNode",
                    }),
                ),
            );

            // check that routing without explicit port works
            const host = result.split(" ")[1].split("@")[0] ?? "";

            if (!host) {
                throw new Error("No host could be parsed");
            }

            const secondResult = cleanResult(
                intoString(
                    await client.customCommand(["cluster", "nodes"], {
                        route: {
                            type: "routeByAddress",
                            host,
                        },
                    }),
                ),
            );

            expect(result).toEqual(secondResult);

            const [host2, port] = host.split(":");

            // check that routing with explicit port works
            const thirdResult = cleanResult(
                intoString(
                    await client.customCommand(["cluster", "nodes"], {
                        route: {
                            type: "routeByAddress",
                            host: host2,
                            port: Number(port),
                        },
                    }),
                ),
            );

            expect(result).toEqual(thirdResult);
        },
        TIMEOUT,
    );

    it.each([ProtocolVersion.RESP2, ProtocolVersion.RESP3])(
        `fail routing by address if no port is provided_%p`,
        async (protocol) => {
            client = await GlideClusterClient.createClient(
                getClientConfigurationOption(cluster.getAddresses(), protocol),
            );
            await expect(
                client.info({
                    route: {
                        type: "routeByAddress",
                        host: "foo",
                    },
                }),
            ).rejects.toThrowError(RequestError);
        },
        TIMEOUT,
    );

    it.each([ProtocolVersion.RESP2, ProtocolVersion.RESP3])(
        `dump and restore custom command_%p`,
        async (protocol) => {
            client = await GlideClusterClient.createClient(
                getClientConfigurationOption(cluster.getAddresses(), protocol),
            );

            const key = "key";
            const value = "value";
            const valueEncoded = Buffer.from(value);
            expect(await client.set(key, value)).toEqual("OK");
            // Since DUMP gets binary results, we cannot use the default decoder (string) here, so we expected to get an error.
            await expect(client.customCommand(["DUMP", key])).rejects.toThrow(
<<<<<<< HEAD
                "invalid utf-8 sequence of 1 bytes from index",
=======
                "invalid utf-8 sequence",
>>>>>>> 031dfe56
            );

            const dumpResult = await client.customCommand(["DUMP", key], {
                decoder: Decoder.Bytes,
            });

            expect(await client.del([key])).toEqual(1);

            if (dumpResult instanceof Buffer) {
                // check the delete
                expect(await client.get(key)).toEqual(null);
                expect(
                    await client.customCommand(
                        ["RESTORE", key, "0", dumpResult],
                        { decoder: Decoder.Bytes },
                    ),
                ).toEqual("OK");
                // check the restore
                expect(await client.get(key)).toEqual(value);
                expect(
                    await client.get(key, { decoder: Decoder.Bytes }),
                ).toEqual(valueEncoded);
            }
        },
        TIMEOUT,
    );

    it.each([ProtocolVersion.RESP2, ProtocolVersion.RESP3])(
        `config get and config set transactions test_%p`,
        async (protocol) => {
            client = await GlideClusterClient.createClient(
                getClientConfigurationOption(cluster.getAddresses(), protocol),
            );
            const transaction = new ClusterTransaction()
                .configSet({ timeout: "1000" })
                .configGet(["timeout"]);
            const result = await client.exec(transaction);
            expect(result).toEqual([
                "OK",
                convertRecordToGlideRecord({ timeout: "1000" }),
            ]);
        },
        TIMEOUT,
    );

    it.each([ProtocolVersion.RESP2, ProtocolVersion.RESP3])(
        `can send transactions_%p`,
        async (protocol) => {
            client = await GlideClusterClient.createClient(
                getClientConfigurationOption(cluster.getAddresses(), protocol),
            );
            const transaction = new ClusterTransaction();

            const expectedRes = await transactionTest(
                transaction,
                cluster.getVersion(),
            );

            if (!cluster.checkIfServerVersionLessThan("7.0.0")) {
                transaction.publish("message", "key", true);
                expectedRes.push(['publish("message", "key", true)', 0]);

                transaction.pubsubShardChannels();
                expectedRes.push(["pubsubShardChannels()", []]);
                transaction.pubsubShardNumSub([]);
                expectedRes.push(["pubsubShardNumSub()", []]);
            }

            const result = await client.exec(transaction);
            validateTransactionResponse(result, expectedRes);
        },
        TIMEOUT,
    );

    it.each([ProtocolVersion.RESP2, ProtocolVersion.RESP3])(
        `can return null on WATCH transaction failures_%p`,
        async (protocol) => {
            const client1 = await GlideClusterClient.createClient(
                getClientConfigurationOption(cluster.getAddresses(), protocol),
            );
            const client2 = await GlideClusterClient.createClient(
                getClientConfigurationOption(cluster.getAddresses(), protocol),
            );
            const transaction = new ClusterTransaction();
            transaction.get("key");
            const result1 = await client1.watch(["key"]);
            expect(result1).toEqual("OK");

            const result2 = await client2.set("key", "foo");
            expect(result2).toEqual("OK");

            const result3 = await client1.exec(transaction);
            expect(result3).toBeNull();

            client1.close();
            client2.close();
        },
        TIMEOUT,
    );

    it.each([ProtocolVersion.RESP2, ProtocolVersion.RESP3])(
        `echo with all nodes routing_%p`,
        async (protocol) => {
            client = await GlideClusterClient.createClient(
                getClientConfigurationOption(cluster.getAddresses(), protocol),
            );
            const message = uuidv4();
            const echoDict = await client.echo(message, { route: "allNodes" });

            expect(typeof echoDict).toBe("object");
            expect(intoArray(echoDict)).toEqual(
                expect.arrayContaining(intoArray([message])),
            );
        },
        TIMEOUT,
    );

    it.each([ProtocolVersion.RESP2, ProtocolVersion.RESP3])(
        `check that multi key command returns a cross slot error`,
        async (protocol) => {
            const client = await GlideClusterClient.createClient(
                getClientConfigurationOption(cluster.getAddresses(), protocol),
            );
            const lmpopArr = [];

            if (!cluster.checkIfServerVersionLessThan("7.0.0")) {
                lmpopArr.push(
                    client.lmpop(["abc", "def"], ListDirection.LEFT, {
                        count: 1,
                    }),
                );
                lmpopArr.push(
                    client.blmpop(["abc", "def"], ListDirection.RIGHT, 0.1, {
                        count: 1,
                    }),
                );
            }

            const promises: Promise<unknown>[] = [
                client.blpop(["abc", "zxy", "lkn"], 0.1),
                client.rename("abc", "zxy"),
                client.msetnx({ abc: "xyz", def: "abc", hij: "def" }),
                client.brpop(["abc", "zxy", "lkn"], 0.1),
                client.bitop(BitwiseOperation.AND, "abc", ["zxy", "lkn"]),
                client.smove("abc", "zxy", "value"),
                client.renamenx("abc", "zxy"),
                client.sinter(["abc", "zxy", "lkn"]),
                client.sinterstore("abc", ["zxy", "lkn"]),
                client.zinterstore("abc", ["zxy", "lkn"]),
                client.zunionstore("abc", ["zxy", "lkn"]),
                client.sunionstore("abc", ["zxy", "lkn"]),
                client.sunion(["abc", "zxy", "lkn"]),
                client.pfcount(["abc", "zxy", "lkn"]),
                client.pfmerge("abc", ["def", "ghi"]),
                client.sdiff(["abc", "zxy", "lkn"]),
                client.sdiffstore("abc", ["zxy", "lkn"]),
                client.sortStore("abc", "zyx"),
                client.sortStore("abc", "zyx", { isAlpha: true }),
<<<<<<< HEAD
                ...lmpopArr,
=======
>>>>>>> 031dfe56
                client.bzpopmax(["abc", "def"], 0.5),
                client.bzpopmin(["abc", "def"], 0.5),
                client.xread({ abc: "0-0", zxy: "0-0", lkn: "0-0" }),
                client.xreadgroup("_", "_", { abc: ">", zxy: ">", lkn: ">" }),
            ];

            if (gte(cluster.getVersion(), "6.2.0")) {
                promises.push(
                    client.blmove(
                        "abc",
                        "def",
                        ListDirection.LEFT,
                        ListDirection.LEFT,
                        0.2,
                    ),
                    client.zdiff(["abc", "zxy", "lkn"]),
                    client.zdiffWithScores(["abc", "zxy", "lkn"]),
                    client.zdiffstore("abc", ["zxy", "lkn"]),
                    client.copy("abc", "zxy", { replace: true }),
                    client.geosearchstore(
                        "abc",
                        "zxy",
                        { member: "_" },
                        { radius: 5, unit: GeoUnit.METERS },
                    ),
                    client.zrangeStore("abc", "zyx", { start: 0, end: -1 }),
                    client.zinter(["abc", "zxy", "lkn"]),
                    client.zinterWithScores(["abc", "zxy", "lkn"]),
                    client.zunion(["abc", "zxy", "lkn"]),
                    client.zunionWithScores(["abc", "zxy", "lkn"]),
                );
            }

            if (gte(cluster.getVersion(), "7.0.0")) {
                promises.push(
                    client.sintercard(["abc", "zxy", "lkn"]),
                    client.zintercard(["abc", "zxy", "lkn"]),
                    client.zmpop(["abc", "zxy", "lkn"], ScoreFilter.MAX),
                    client.bzmpop(["abc", "zxy", "lkn"], ScoreFilter.MAX, 0.1),
                    client.lcs("abc", "xyz"),
                    client.lcsLen("abc", "xyz"),
                    client.lcsIdx("abc", "xyz"),
                    client.lmpop(["abc", "def"], ListDirection.LEFT, {
                        count: 1,
                    }),
                    client.blmpop(["abc", "def"], ListDirection.RIGHT, 0.1, {
                        count: 1,
                    }),
                );
            }

            await Promise.allSettled(promises).then((results) => {
                results.forEach((result) => {
                    expect(result.status).toBe("rejected");

                    if (result.status === "rejected") {
                        expect(result.reason.message).toContain("CrossSlot");
                    }
                });
            });

            client.close();
        },
    );

    it.each([ProtocolVersion.RESP2, ProtocolVersion.RESP3])(
        `check that multi key command routed to multiple nodes`,
        async (protocol) => {
            const client = await GlideClusterClient.createClient(
                getClientConfigurationOption(cluster.getAddresses(), protocol),
            );

            await client.exists(["abc", "zxy", "lkn"]);
            await client.unlink(["abc", "zxy", "lkn"]);
            await client.del(["abc", "zxy", "lkn"]);
            await client.mget(["abc", "zxy", "lkn"]);
            await client.mset({ abc: "1", zxy: "2", lkn: "3" });
            await client.touch(["abc", "zxy", "lkn"]);
            await client.watch(["ghi", "zxy", "lkn"]);
            client.close();
        },
    );

    it.each([ProtocolVersion.RESP2, ProtocolVersion.RESP3])(
        "object freq transaction test_%p",
        async (protocol) => {
            const client = await GlideClusterClient.createClient(
                getClientConfigurationOption(cluster.getAddresses(), protocol),
            );

            const key = uuidv4();
            const maxmemoryPolicyKey = "maxmemory-policy";
            const config = await client.configGet([maxmemoryPolicyKey]);
            const maxmemoryPolicy = config[maxmemoryPolicyKey] as string;

            try {
                const transaction = new ClusterTransaction();
                transaction.configSet({
                    [maxmemoryPolicyKey]: "allkeys-lfu",
                });
                transaction.set(key, "foo");
                transaction.objectFreq(key);

                const response = await client.exec(transaction);
                expect(response).not.toBeNull();

                if (response != null) {
                    expect(response.length).toEqual(3);
                    expect(response[0]).toEqual("OK");
                    expect(response[1]).toEqual("OK");
                    expect(response[2]).toBeGreaterThanOrEqual(0);
                }
            } finally {
                expect(
                    await client.configSet({
                        [maxmemoryPolicyKey]: maxmemoryPolicy,
                    }),
                ).toEqual("OK");
            }

            client.close();
        },
    );

    it.each([ProtocolVersion.RESP2, ProtocolVersion.RESP3])(
        "object idletime transaction test_%p",
        async (protocol) => {
            const client = await GlideClusterClient.createClient(
                getClientConfigurationOption(cluster.getAddresses(), protocol),
            );

            const key = uuidv4();
            const maxmemoryPolicyKey = "maxmemory-policy";
            const config = await client.configGet([maxmemoryPolicyKey]);
            const maxmemoryPolicy = config[maxmemoryPolicyKey] as string;

            try {
                const transaction = new ClusterTransaction();
                transaction.configSet({
                    // OBJECT IDLETIME requires a non-LFU maxmemory-policy
                    [maxmemoryPolicyKey]: "allkeys-random",
                });
                transaction.set(key, "foo");
                transaction.objectIdletime(key);

                const response = await client.exec(transaction);
                expect(response).not.toBeNull();

                if (response != null) {
                    expect(response.length).toEqual(3);
                    // transaction.configSet({[maxmemoryPolicyKey]: "allkeys-random"});
                    expect(response[0]).toEqual("OK");
                    // transaction.set(key, "foo");
                    expect(response[1]).toEqual("OK");
                    // transaction.objectIdletime(key);
                    expect(response[2]).toBeGreaterThanOrEqual(0);
                }
            } finally {
                expect(
                    await client.configSet({
                        [maxmemoryPolicyKey]: maxmemoryPolicy,
                    }),
                ).toEqual("OK");
            }

            client.close();
        },
    );

    it.each([ProtocolVersion.RESP2, ProtocolVersion.RESP3])(
        "object refcount transaction test_%p",
        async (protocol) => {
            const client = await GlideClusterClient.createClient(
                getClientConfigurationOption(cluster.getAddresses(), protocol),
            );

            const key = uuidv4();
            const transaction = new ClusterTransaction();
            transaction.set(key, "foo");
            transaction.objectRefcount(key);

            const response = await client.exec(transaction);
            expect(response).not.toBeNull();

            if (response != null) {
                expect(response.length).toEqual(2);
                expect(response[0]).toEqual("OK"); // transaction.set(key, "foo");
                expect(response[1]).toBeGreaterThanOrEqual(1); // transaction.objectRefcount(key);
            }

            client.close();
        },
    );

    it.each([ProtocolVersion.RESP2, ProtocolVersion.RESP3])(
        `lolwut test_%p`,
        async (protocol) => {
            client = await GlideClusterClient.createClient(
                getClientConfigurationOption(cluster.getAddresses(), protocol),
            );

            // test with multi-node route
            const result1 = await client.lolwut({ route: "allNodes" });
            expect(intoString(result1)).toEqual(
                expect.stringContaining("Redis ver. "),
            );

            const result2 = await client.lolwut({
                version: 2,
                parameters: [10, 20],
                route: "allNodes",
            });
            expect(intoString(result2)).toEqual(
                expect.stringContaining("Redis ver. "),
            );

            // test with single-node route
            const result3 = await client.lolwut({ route: "randomNode" });
            expect(intoString(result3)).toEqual(
                expect.stringContaining("Redis ver. "),
            );

            const result4 = await client.lolwut({
                version: 2,
                parameters: [10, 20],
                route: "randomNode",
            });
            expect(intoString(result4)).toEqual(
                expect.stringContaining("Redis ver. "),
            );

            // transaction tests
            const transaction = new ClusterTransaction();
            transaction.lolwut();
            transaction.lolwut({ version: 5 });
            transaction.lolwut({ parameters: [1, 2] });
            transaction.lolwut({ version: 6, parameters: [42] });
            const results = await client.exec(transaction);

            if (results) {
                for (const element of results) {
                    expect(intoString(element)).toEqual(
                        expect.stringContaining("Redis ver. "),
                    );
                }
            } else {
                throw new Error("Invalid LOLWUT transaction test results.");
            }

            client.close();
        },
        TIMEOUT,
    );

    it.each([ProtocolVersion.RESP2, ProtocolVersion.RESP3])(
        "copy test_%p",
        async (protocol) => {
            const client = await GlideClusterClient.createClient(
                getClientConfigurationOption(cluster.getAddresses(), protocol),
            );

            if (cluster.checkIfServerVersionLessThan("6.2.0")) return;

            const source = `{key}-${uuidv4()}`;
            const destination = `{key}-${uuidv4()}`;
            const value1 = uuidv4();
            const value2 = uuidv4();

            // neither key exists
            expect(
                await client.copy(source, destination, { replace: true }),
            ).toEqual(false);
            expect(await client.copy(Buffer.from(source), destination)).toEqual(
                false,
            );

            // source exists, destination does not
            expect(await client.set(source, value1)).toEqual("OK");
            expect(
                await client.copy(source, Buffer.from(destination), {
                    replace: false,
                }),
            ).toEqual(true);
            expect(await client.get(destination)).toEqual(value1);

            // new value for source key
            expect(await client.set(source, value2)).toEqual("OK");

            // both exists, no REPLACE
            expect(
                await client.copy(
                    Buffer.from(source),
                    Buffer.from(destination),
                ),
            ).toEqual(false);
            expect(
                await client.copy(source, destination, { replace: false }),
            ).toEqual(false);
            expect(await client.get(destination)).toEqual(value1);

            // both exists, with REPLACE
            expect(
                await client.copy(source, Buffer.from(destination), {
                    replace: true,
                }),
            ).toEqual(true);
            expect(await client.get(destination)).toEqual(value2);

            //transaction tests
            const transaction = new ClusterTransaction();
            transaction.set(source, value1);
            transaction.copy(source, destination, { replace: true });
            transaction.get(destination);
            const results = await client.exec(transaction);

            expect(results).toEqual(["OK", true, value1]);

            client.close();
        },
    );

    it.each([ProtocolVersion.RESP2, ProtocolVersion.RESP3])(
        "flushdb flushall dbsize test_%p",
        async (protocol) => {
            const client = await GlideClusterClient.createClient(
                getClientConfigurationOption(cluster.getAddresses(), protocol),
            );

            expect(await client.dbsize()).toBeGreaterThanOrEqual(0);
            expect(await client.set(uuidv4(), uuidv4())).toEqual("OK");
            expect(await client.dbsize()).toBeGreaterThan(0);

            expect(await client.flushall()).toEqual("OK");
            expect(await client.dbsize()).toEqual(0);

            expect(await client.set(uuidv4(), uuidv4())).toEqual("OK");
            expect(await client.dbsize()).toEqual(1);
            expect(await client.flushdb({ mode: FlushMode.ASYNC })).toEqual(
                "OK",
            );
            expect(await client.dbsize()).toEqual(0);

            expect(await client.set(uuidv4(), uuidv4())).toEqual("OK");
            expect(await client.dbsize()).toEqual(1);
            expect(await client.flushdb({ mode: FlushMode.SYNC })).toEqual(
                "OK",
            );
            expect(await client.dbsize()).toEqual(0);

            client.close();
        },
    );

    it.each([ProtocolVersion.RESP2, ProtocolVersion.RESP3])(
        "sort sortstore sort_store sortro sort_ro sortreadonly test_%p",
        async (protocol) => {
            const client = await GlideClusterClient.createClient(
                getClientConfigurationOption(cluster.getAddresses(), protocol),
            );
            const key1 = "{sort}" + uuidv4();
            const key2 = "{sort}" + uuidv4();
            const key3 = "{sort}" + uuidv4();
            const key4 = "{sort}" + uuidv4();
            const key5 = "{sort}" + uuidv4();

            expect(await client.sort(key3)).toEqual([]);
            expect(await client.lpush(key1, ["2", "1", "4", "3"])).toEqual(4);
            expect(await client.sort(Buffer.from(key1))).toEqual([
                "1",
                "2",
                "3",
                "4",
            ]);
            // test binary decoder
            expect(await client.sort(key1, { decoder: Decoder.Bytes })).toEqual(
                [
                    Buffer.from("1"),
                    Buffer.from("2"),
                    Buffer.from("3"),
                    Buffer.from("4"),
                ],
            );

            // sort RO
            if (!cluster.checkIfServerVersionLessThan("7.0.0")) {
                expect(await client.sortReadOnly(key3)).toEqual([]);
                expect(await client.sortReadOnly(Buffer.from(key3))).toEqual(
                    [],
                );
                // test binary decoder
                expect(
                    await client.sortReadOnly(key1, { decoder: Decoder.Bytes }),
                ).toEqual([
                    Buffer.from("1"),
                    Buffer.from("2"),
                    Buffer.from("3"),
                    Buffer.from("4"),
                ]);
            }

            // sort with store
            expect(await client.sortStore(key1, key2)).toEqual(4);
            expect(
                await client.sortStore(Buffer.from(key1), Buffer.from(key2)),
            ).toEqual(4);
            expect(await client.lrange(key2, 0, -1)).toEqual([
                "1",
                "2",
                "3",
                "4",
            ]);

            // SORT with strings require ALPHA
            expect(
                await client.rpush(key3, ["2", "1", "a", "x", "c", "4", "3"]),
            ).toEqual(7);
            await expect(client.sort(key3)).rejects.toThrow(RequestError);
            expect(await client.sort(key3, { isAlpha: true })).toEqual([
                "1",
                "2",
                "3",
                "4",
                "a",
                "c",
                "x",
            ]);

            // check transaction and options
            const transaction = new ClusterTransaction()
                .lpush(key4, ["3", "1", "2"])
                .sort(key4, {
                    orderBy: SortOrder.DESC,
                    limit: { count: 2, offset: 0 },
                })
                .sortStore(key4, key5, {
                    orderBy: SortOrder.ASC,
                    limit: { count: 100, offset: 1 },
                })
                .lrange(key5, 0, -1);

            if (!cluster.checkIfServerVersionLessThan("7.0.0")) {
                transaction.sortReadOnly(key4, {
                    orderBy: SortOrder.DESC,
                    limit: { count: 2, offset: 0 },
                });
            }

            const result = await client.exec(transaction);
            const expectedResult = [3, ["3", "2"], 2, ["2", "3"]];

            if (!cluster.checkIfServerVersionLessThan("7.0.0")) {
                expectedResult.push(["3", "2"]);
            }

            expect(result).toEqual(expectedResult);

            client.close();
        },
    );

    describe.each([ProtocolVersion.RESP2, ProtocolVersion.RESP3])(
        "Protocol is RESP2 = %s",
        (protocol) => {
            describe.each([true, false])(
                "Single node route = %s",
                (singleNodeRoute) => {
                    it(
                        "function load function list function stats",
                        async () => {
                            if (cluster.checkIfServerVersionLessThan("7.0.0"))
                                return;

                            const client =
                                await GlideClusterClient.createClient(
                                    getClientConfigurationOption(
                                        cluster.getAddresses(),
                                        protocol,
                                    ),
                                );

                            try {
                                const libName =
                                    "mylib1C" + uuidv4().replaceAll("-", "");
                                const funcName =
                                    "myfunc1c" + uuidv4().replaceAll("-", "");
                                const code = generateLuaLibCode(
                                    libName,
                                    new Map([[funcName, "return args[1]"]]),
                                    true,
                                );
                                const route: Routes = singleNodeRoute
                                    ? { type: "primarySlotKey", key: "1" }
                                    : "allPrimaries";

                                let functionList = await client.functionList({
                                    libNamePattern: libName,
                                    route: route,
                                });
                                checkClusterResponse(
                                    functionList as object,
                                    singleNodeRoute,
                                    (value) => expect(value).toEqual([]),
                                );

                                let functionStats = await client.functionStats({
                                    route: route,
                                });
                                checkClusterResponse(
                                    functionStats as object,
                                    singleNodeRoute,
                                    (value) =>
                                        checkFunctionStatsResponse(
                                            value as FunctionStatsSingleResponse,
                                            [],
                                            0,
                                            0,
                                        ),
                                );

                                // load the library
                                expect(await client.functionLoad(code)).toEqual(
                                    libName,
                                );

                                functionList = await client.functionList({
                                    libNamePattern: libName,
                                    route: route,
                                });
                                let expectedDescription = new Map<
                                    string,
                                    string | null
                                >([[funcName, null]]);
                                let expectedFlags = new Map<string, string[]>([
                                    [funcName, ["no-writes"]],
                                ]);

                                checkClusterResponse(
                                    functionList,
                                    singleNodeRoute,
                                    (value) =>
                                        checkFunctionListResponse(
                                            value as FunctionListResponse,
                                            libName,
                                            expectedDescription,
                                            expectedFlags,
                                        ),
                                );
                                functionStats = await client.functionStats({
                                    route: route,
                                });
                                checkClusterResponse(
                                    functionStats as object,
                                    singleNodeRoute,
                                    (value) =>
                                        checkFunctionStatsResponse(
                                            value as FunctionStatsSingleResponse,
                                            [],
                                            1,
                                            1,
                                        ),
                                );

                                // call functions from that library to confirm that it works
                                let fcall = await client.fcallWithRoute(
                                    funcName,
                                    ["one", "two"],
                                    { route: route },
                                );
                                checkClusterResponse(
                                    fcall as object,
                                    singleNodeRoute,
                                    (value) => expect(value).toEqual("one"),
                                );
                                fcall = await client.fcallReadonlyWithRoute(
                                    funcName,
                                    ["one", "two"],
                                    { route: route },
                                );
                                checkClusterResponse(
                                    fcall as object,
                                    singleNodeRoute,
                                    (value) => expect(value).toEqual("one"),
                                );

                                // re-load library without replace
                                await expect(
                                    client.functionLoad(code),
                                ).rejects.toThrow(
                                    `Library '${libName}' already exists`,
                                );

                                // re-load library with replace
                                expect(
                                    await client.functionLoad(code, {
                                        replace: true,
                                    }),
                                ).toEqual(libName);

                                // overwrite lib with new code
                                const func2Name =
                                    "myfunc2c" + uuidv4().replaceAll("-", "");
                                const newCode = generateLuaLibCode(
                                    libName,
                                    new Map([
                                        [funcName, "return args[1]"],
                                        [func2Name, "return #args"],
                                    ]),
                                    true,
                                );
                                expect(
                                    await client.functionLoad(newCode, {
                                        replace: true,
                                    }),
                                ).toEqual(libName);

                                functionList = await client.functionList({
                                    libNamePattern: libName,
                                    withCode: true,
                                    route: route,
                                });
                                expectedDescription = new Map<
                                    string,
                                    string | null
                                >([
                                    [funcName, null],
                                    [func2Name, null],
                                ]);
                                expectedFlags = new Map<string, string[]>([
                                    [funcName, ["no-writes"]],
                                    [func2Name, ["no-writes"]],
                                ]);

                                checkClusterResponse(
                                    functionList,
                                    singleNodeRoute,
                                    (value) =>
                                        checkFunctionListResponse(
                                            value as FunctionListResponse,
                                            libName,
                                            expectedDescription,
                                            expectedFlags,
                                            newCode,
                                        ),
                                );
                                functionStats = await client.functionStats({
                                    route: route,
                                });
                                checkClusterResponse(
                                    functionStats as object,
                                    singleNodeRoute,
                                    (value) =>
                                        checkFunctionStatsResponse(
                                            value as FunctionStatsSingleResponse,
                                            [],
                                            1,
                                            2,
                                        ),
                                );

                                fcall = await client.fcallWithRoute(
                                    func2Name,
                                    ["one", "two"],
                                    { route: route },
                                );
                                checkClusterResponse(
                                    fcall as object,
                                    singleNodeRoute,
                                    (value) => expect(value).toEqual(2),
                                );

                                fcall = await client.fcallReadonlyWithRoute(
                                    func2Name,
                                    ["one", "two"],
                                    { route: route },
                                );
                                checkClusterResponse(
                                    fcall as object,
                                    singleNodeRoute,
                                    (value) => expect(value).toEqual(2),
                                );
                            } finally {
                                expect(await client.functionFlush()).toEqual(
                                    "OK",
                                );
                                client.close();
                            }
                        },
                        TIMEOUT,
                    );
                    it(
                        "function flush",
                        async () => {
                            if (cluster.checkIfServerVersionLessThan("7.0.0"))
                                return;

                            const client =
                                await GlideClusterClient.createClient(
                                    getClientConfigurationOption(
                                        cluster.getAddresses(),
                                        protocol,
                                    ),
                                );

                            try {
                                const libName =
                                    "mylib1C" + uuidv4().replaceAll("-", "");
                                const funcName =
                                    "myfunc1c" + uuidv4().replaceAll("-", "");
                                const code = generateLuaLibCode(
                                    libName,
                                    new Map([[funcName, "return args[1]"]]),
                                    true,
                                );
                                const route: Routes = singleNodeRoute
                                    ? { type: "primarySlotKey", key: "1" }
                                    : "allPrimaries";

                                const functionList1 = await client.functionList(
                                    { route: route },
                                );
                                checkClusterResponse(
                                    functionList1 as object,
                                    singleNodeRoute,
                                    (value) => expect(value).toEqual([]),
                                );

                                // load the library
                                expect(
                                    await client.functionLoad(code, {
                                        route: route,
                                    }),
                                ).toEqual(libName);

                                // flush functions
                                expect(
                                    await client.functionFlush({
                                        mode: FlushMode.SYNC,
                                        route: route,
                                    }),
                                ).toEqual("OK");
                                expect(
                                    await client.functionFlush({
                                        mode: FlushMode.ASYNC,
                                        route: route,
                                    }),
                                ).toEqual("OK");

                                const functionList2 =
                                    await client.functionList();
                                checkClusterResponse(
                                    functionList2 as object,
                                    singleNodeRoute,
                                    (value) => expect(value).toEqual([]),
                                );

                                // Attempt to re-load library without overwriting to ensure FLUSH was effective
                                expect(
                                    await client.functionLoad(code, {
                                        route: route,
                                    }),
                                ).toEqual(libName);
                            } finally {
                                expect(await client.functionFlush()).toEqual(
                                    "OK",
                                );
                                client.close();
                            }
                        },
                        TIMEOUT,
                    );
                    it(
                        "function delete",
                        async () => {
                            if (cluster.checkIfServerVersionLessThan("7.0.0"))
                                return;

                            const client =
                                await GlideClusterClient.createClient(
                                    getClientConfigurationOption(
                                        cluster.getAddresses(),
                                        protocol,
                                    ),
                                );

                            try {
                                const libName =
                                    "mylib1C" + uuidv4().replaceAll("-", "");
                                const funcName =
                                    "myfunc1c" + uuidv4().replaceAll("-", "");
                                const code = generateLuaLibCode(
                                    libName,
                                    new Map([[funcName, "return args[1]"]]),
                                    true,
                                );
                                const route: Routes = singleNodeRoute
                                    ? { type: "primarySlotKey", key: "1" }
                                    : "allPrimaries";
                                let functionList = await client.functionList({
                                    route: route,
                                });
                                checkClusterResponse(
                                    functionList as object,
                                    singleNodeRoute,
                                    (value) => expect(value).toEqual([]),
                                );
                                // load the library
                                expect(
                                    await client.functionLoad(code, {
                                        route: route,
                                    }),
                                ).toEqual(libName);

                                // Delete the function
                                expect(
                                    await client.functionDelete(libName, {
                                        route,
                                    }),
                                ).toEqual("OK");

                                functionList = await client.functionList({
                                    libNamePattern: libName,
                                    withCode: true,
                                    route: route,
                                });
                                checkClusterResponse(
                                    functionList as object,
                                    singleNodeRoute,
                                    (value) => expect(value).toEqual([]),
                                );

                                // Delete a non-existing library
                                await expect(
                                    client.functionDelete(libName, { route }),
                                ).rejects.toThrow(`Library not found`);
                            } finally {
                                expect(await client.functionFlush()).toEqual(
                                    "OK",
                                );
                                client.close();
                            }
                        },
                        TIMEOUT,
                    );
                    it(
                        "function kill with route",
                        async () => {
                            if (cluster.checkIfServerVersionLessThan("7.0.0"))
                                return;

                            const config = getClientConfigurationOption(
                                cluster.getAddresses(),
                                protocol,
                                { requestTimeout: 10000 },
                            );
                            const client =
                                await GlideClusterClient.createClient(config);
                            const testClient =
                                await GlideClusterClient.createClient(config);

                            try {
                                const libName =
                                    "function_kill_no_write_with_route_" +
                                    singleNodeRoute;
                                const funcName =
                                    "deadlock_with_route_" + singleNodeRoute;
                                const code =
                                    createLuaLibWithLongRunningFunction(
                                        libName,
                                        funcName,
                                        6,
                                        true,
                                    );
                                const route: Routes = singleNodeRoute
                                    ? { type: "primarySlotKey", key: "1" }
                                    : "allPrimaries";
                                expect(await client.functionFlush()).toEqual(
                                    "OK",
                                );

                                // nothing to kill
                                await expect(
                                    client.functionKill({ route }),
                                ).rejects.toThrow(/notbusy/i);

                                // load the lib
                                expect(
                                    await client.functionLoad(code, {
                                        replace: true,
                                        route: route,
                                    }),
                                ).toEqual(libName);

                                try {
                                    // call the function without await
                                    const promise = testClient
                                        .fcallWithRoute(funcName, [], {
                                            route: route,
                                        })
                                        .catch((e) =>
                                            expect(
                                                (e as Error).message,
                                            ).toContain("Script killed"),
                                        );

                                    let killed = false;
                                    let timeout = 4000;
                                    await new Promise((resolve) =>
                                        setTimeout(resolve, 1000),
                                    );

                                    while (timeout >= 0) {
                                        try {
                                            expect(
                                                await client.functionKill({
                                                    route,
                                                }),
                                            ).toEqual("OK");
                                            killed = true;
                                            break;
                                        } catch {
                                            // do nothing
                                        }

                                        await new Promise((resolve) =>
                                            setTimeout(resolve, 500),
                                        );
                                        timeout -= 500;
                                    }

                                    expect(killed).toBeTruthy();
                                    await promise;
                                } finally {
                                    await waitForNotBusy(client);
                                }
                            } finally {
                                expect(await client.functionFlush()).toEqual(
                                    "OK",
                                );
                                client.close();
                                testClient.close();
                            }
                        },
                        TIMEOUT,
                    );

                    it("function dump function restore", async () => {
                        if (cluster.checkIfServerVersionLessThan("7.0.0"))
                            return;

                        const config = getClientConfigurationOption(
                            cluster.getAddresses(),
                            protocol,
                        );
                        const client =
                            await GlideClusterClient.createClient(config);
                        const route: Routes = singleNodeRoute
                            ? { type: "primarySlotKey", key: "1" }
                            : "allPrimaries";
                        expect(
                            await client.functionFlush({
                                mode: FlushMode.SYNC,
                                route: route,
                            }),
                        ).toEqual("OK");

                        try {
                            // dumping an empty lib
                            let response = await client.functionDump({ route });

                            if (singleNodeRoute) {
                                expect(response.byteLength).toBeGreaterThan(0);
                            } else {
                                Object.values(response).forEach((d: Buffer) =>
                                    expect(d.byteLength).toBeGreaterThan(0),
                                );
                            }

                            const name1 = "Foster";
                            const name2 = "Dogster";
                            // function $name1 returns first argument
                            // function $name2 returns argument array len
                            let code = generateLuaLibCode(
                                name1,
                                new Map([
                                    [name1, "return args[1]"],
                                    [name2, "return #args"],
                                ]),
                                false,
                            );
                            expect(
                                await client.functionLoad(code, {
                                    route: route,
                                }),
                            ).toEqual(name1);

                            const flist = await client.functionList({
                                withCode: true,
                                route: route,
                            });
                            response = await client.functionDump({ route });
                            const dump = (
                                singleNodeRoute
                                    ? response
                                    : Object.values(response)[0]
                            ) as Buffer;

                            // restore without cleaning the lib and/or overwrite option causes an error
                            await expect(
                                client.functionRestore(dump, { route: route }),
                            ).rejects.toThrow(
                                `Library ${name1} already exists`,
                            );

                            // APPEND policy also fails for the same reason (name collision)
                            await expect(
                                client.functionRestore(dump, {
                                    policy: FunctionRestorePolicy.APPEND,
                                    route: route,
                                }),
                            ).rejects.toThrow(
                                `Library ${name1} already exists`,
                            );

                            // REPLACE policy succeeds
                            expect(
                                await client.functionRestore(dump, {
                                    policy: FunctionRestorePolicy.REPLACE,
                                    route: route,
                                }),
                            ).toEqual("OK");
                            // but nothing changed - all code overwritten
                            expect(
                                await client.functionList({
                                    withCode: true,
                                    route: route,
                                }),
                            ).toEqual(flist);

                            // create lib with another name, but with the same function names
                            expect(
                                await client.functionFlush({
                                    mode: FlushMode.SYNC,
                                    route: route,
                                }),
                            ).toEqual("OK");
                            code = generateLuaLibCode(
                                name2,
                                new Map([
                                    [name1, "return args[1]"],
                                    [name2, "return #args"],
                                ]),
                                false,
                            );
                            expect(
                                await client.functionLoad(code, {
                                    route: route,
                                }),
                            ).toEqual(name2);

                            // REPLACE policy now fails due to a name collision
                            await expect(
                                client.functionRestore(dump, { route: route }),
                            ).rejects.toThrow(
                                new RegExp(
                                    `Function ${name1}|${name2} already exists`,
                                ),
                            );

                            // FLUSH policy succeeds, but deletes the second lib
                            expect(
                                await client.functionRestore(dump, {
                                    policy: FunctionRestorePolicy.FLUSH,
                                    route: route,
                                }),
                            ).toEqual("OK");
                            expect(
                                await client.functionList({
                                    withCode: true,
                                    route: route,
                                }),
                            ).toEqual(flist);

                            // call restored functions
                            let res = await client.fcallWithRoute(
                                name1,
                                ["meow", "woem"],
                                { route: route },
                            );

                            if (singleNodeRoute) {
                                expect(res).toEqual("meow");
                            } else {
                                Object.values(
                                    res as Record<string, GlideReturnType>,
                                ).forEach((r) => expect(r).toEqual("meow"));
                            }

                            res = await client.fcallWithRoute(
                                name2,
                                ["meow", "woem"],
                                { route: route },
                            );

                            if (singleNodeRoute) {
                                expect(res).toEqual(2);
                            } else {
                                Object.values(
                                    res as Record<string, GlideReturnType>,
                                ).forEach((r) => expect(r).toEqual(2));
                            }
                        } finally {
                            expect(await client.functionFlush()).toEqual("OK");
                            client.close();
                        }
                    });

                    it(
                        "invoke script with route invokeScriptWithRoute %p",
                        async () => {
                            const client =
                                await GlideClusterClient.createClient(
                                    getClientConfigurationOption(
                                        cluster.getAddresses(),
                                        protocol,
                                    ),
                                );
                            const route: Routes = singleNodeRoute
                                ? { type: "primarySlotKey", key: "1" }
                                : "allPrimaries";

                            try {
                                const arg = uuidv4();
                                const script = new Script(
                                    Buffer.from("return {ARGV[1]}"),
                                );
                                let res = await client.invokeScriptWithRoute(
                                    script,
                                    { args: [Buffer.from(arg)], route },
                                );

                                if (singleNodeRoute) {
                                    expect(res).toEqual([arg]);
                                } else {
                                    Object.values(
                                        res as Record<string, GlideReturnType>,
                                    ).forEach((value) =>
                                        expect(value).toEqual([arg]),
                                    );
                                }

                                res = await client.invokeScriptWithRoute(
                                    script,
                                    {
                                        args: [arg],
                                        route,
                                        decoder: Decoder.Bytes,
                                    },
                                );

                                if (singleNodeRoute) {
                                    expect(res).toEqual([Buffer.from(arg)]);
                                } else {
                                    Object.values(
                                        res as Record<string, GlideReturnType>,
                                    ).forEach((value) =>
                                        expect(value).toEqual([
                                            Buffer.from(arg),
                                        ]),
                                    );
                                }
                            } finally {
                                client.close();
                            }
                        },
                        TIMEOUT,
                    );
                },
            );
            it(
                "function kill key based write function",
                async () => {
                    if (cluster.checkIfServerVersionLessThan("7.0.0")) return;

                    const config = getClientConfigurationOption(
                        cluster.getAddresses(),
                        protocol,
                        { requestTimeout: 10000 },
                    );
                    const client =
                        await GlideClusterClient.createClient(config);
                    const testClient =
                        await GlideClusterClient.createClient(config);

                    try {
                        const libName =
                            "function_kill_key_based_write_function";
                        const funcName =
                            "deadlock_write_function_with_key_based_route";
                        const key = libName;
                        const code = createLuaLibWithLongRunningFunction(
                            libName,
                            funcName,
                            6,
                            false,
                        );

                        const route: Routes = {
                            type: "primarySlotKey",
                            key: key,
                        };
                        expect(await client.functionFlush()).toEqual("OK");

                        // nothing to kill
                        await expect(
                            client.functionKill({ route }),
                        ).rejects.toThrow(/notbusy/i);

                        // load the lib
                        expect(
                            await client.functionLoad(code, {
                                replace: true,
                                route: route,
                            }),
                        ).toEqual(libName);

                        let promise = null;

                        try {
                            // call the function without await
                            promise = testClient.fcall(funcName, [key], []);

                            let foundUnkillable = false;
                            let timeout = 4000;
                            await new Promise((resolve) =>
                                setTimeout(resolve, 1000),
                            );

                            while (timeout >= 0) {
                                try {
                                    // valkey kills a function with 5 sec delay
                                    // but this will always throw an error in the test
                                    await client.functionKill({ route });
                                } catch (err) {
                                    // looking for an error with "unkillable" in the message
                                    // at that point we can break the loop
                                    if (
                                        (err as Error).message
                                            .toLowerCase()
                                            .includes("unkillable")
                                    ) {
                                        foundUnkillable = true;
                                        break;
                                    }
                                }

                                await new Promise((resolve) =>
                                    setTimeout(resolve, 500),
                                );
                                timeout -= 500;
                            }

                            expect(foundUnkillable).toBeTruthy();
                        } finally {
                            // If function wasn't killed, and it didn't time out - it blocks the server and cause rest
                            // test to fail. Wait for the function to complete (we cannot kill it)
                            expect(await promise).toContain("Timed out");
                        }
                    } finally {
                        expect(await client.functionFlush()).toEqual("OK");
                        client.close();
                        testClient.close();
                    }
                },
                TIMEOUT,
            );
            it("function dump function restore in transaction", async () => {
                if (cluster.checkIfServerVersionLessThan("7.0.0")) return;

                const config = getClientConfigurationOption(
                    cluster.getAddresses(),
                    protocol,
                );
                const client = await GlideClusterClient.createClient(config);
                const route: SlotKeyTypes = {
                    key: uuidv4(),
                    type: "primarySlotKey",
                };
                expect(await client.functionFlush()).toEqual("OK");

                try {
                    const name1 = "Foster";
                    const name2 = "Dogster";
                    // function returns first argument
                    const code = generateLuaLibCode(
                        name1,
                        new Map([[name2, "return args[1]"]]),
                        false,
                    );
                    expect(
                        await client.functionLoad(code, {
                            replace: true,
                            route: route,
                        }),
                    ).toEqual(name1);

                    // Verify functionDump
                    let transaction = new ClusterTransaction().functionDump();
                    const result = await client.exec(transaction, {
                        decoder: Decoder.Bytes,
                        route: route,
                    });
                    const data = result?.[0] as Buffer;

                    // Verify functionRestore
                    transaction = new ClusterTransaction()
                        .functionRestore(data, FunctionRestorePolicy.REPLACE)
                        .fcall(name2, [], ["meow"]);
                    expect(
                        await client.exec(transaction, { route: route }),
                    ).toEqual(["OK", "meow"]);
                } finally {
                    expect(await client.functionFlush()).toEqual("OK");
                    client.close();
                }
            });
        },
    );

    it.each([ProtocolVersion.RESP2, ProtocolVersion.RESP3])(
        `randomKey test_%p`,
        async (protocol) => {
            client = await GlideClusterClient.createClient(
                getClientConfigurationOption(cluster.getAddresses(), protocol),
            );

            const key = uuidv4();

            // setup: delete all keys
            expect(await client.flushall({ mode: FlushMode.SYNC })).toEqual(
                "OK",
            );

            // no keys exist so randomKey returns null
            expect(await client.randomKey()).toBeNull();

            expect(await client.set(key, "foo")).toEqual("OK");
            // `key` should be the only existing key, so randomKey should return `key`
            expect(await client.randomKey({ decoder: Decoder.Bytes })).toEqual(
                Buffer.from(key),
            );
            expect(await client.randomKey({ route: "allPrimaries" })).toEqual(
                key,
            );

            client.close();
        },
        TIMEOUT,
    );

    it.each([ProtocolVersion.RESP2, ProtocolVersion.RESP3])(
        "watch test_%p",
        async (protocol) => {
            const client = await GlideClusterClient.createClient(
                getClientConfigurationOption(cluster.getAddresses(), protocol),
            );

            const key1 = "{key}-1" + uuidv4();
            const key2 = "{key}-2" + uuidv4();
            const key3 = "{key}-3" + uuidv4();
            const key4 = "{key}-4" + uuidv4();
            const setFoobarTransaction = new ClusterTransaction();
            const setHelloTransaction = new ClusterTransaction();

            // Returns null when a watched key is modified before it is executed in a transaction command.
            // Transaction commands are not performed.
            expect(await client.watch([key1, key2, key3])).toEqual("OK");
            expect(await client.set(key2, "hello")).toEqual("OK");
            setFoobarTransaction
                .set(key1, "foobar")
                .set(key2, "foobar")
                .set(key3, "foobar");
            let results = await client.exec(setFoobarTransaction);
            expect(results).toEqual(null);
            // sanity check
            expect(await client.get(key1)).toEqual(null);
            expect(await client.get(key2)).toEqual("hello");
            expect(await client.get(key3)).toEqual(null);

            // Transaction executes command successfully with a read command on the watch key before
            // transaction is executed.
            expect(await client.watch([key1, key2, Buffer.from(key3)])).toEqual(
                "OK",
            );
            expect(await client.get(key2)).toEqual("hello");
            results = await client.exec(setFoobarTransaction);
            expect(results).toEqual(["OK", "OK", "OK"]);
            // sanity check
            expect(await client.get(key1)).toEqual("foobar");
            expect(await client.get(key2)).toEqual("foobar");
            expect(await client.get(key3)).toEqual("foobar");

            // Transaction executes command successfully with unmodified watched keys
            expect(await client.watch([key1, key2, key3])).toEqual("OK");
            results = await client.exec(setFoobarTransaction);
            expect(results).toEqual(["OK", "OK", "OK"]);
            // sanity check
            expect(await client.get(key1)).toEqual("foobar");
            expect(await client.get(key2)).toEqual("foobar");
            expect(await client.get(key3)).toEqual("foobar");

            // Transaction executes command successfully with a modified watched key but is not in the
            // transaction.
            expect(await client.watch([key4])).toEqual("OK");
            setHelloTransaction
                .set(key1, "hello")
                .set(key2, "hello")
                .set(key3, "hello");
            results = await client.exec(setHelloTransaction);
            expect(results).toEqual(["OK", "OK", "OK"]);
            // sanity check
            expect(await client.get(key1)).toEqual("hello");
            expect(await client.get(key2)).toEqual("hello");
            expect(await client.get(key3)).toEqual("hello");

            // WATCH can not have an empty String array parameter
            await expect(client.watch([])).rejects.toThrow(RequestError);

            client.close();
        },
        TIMEOUT,
    );

    it.each([ProtocolVersion.RESP2, ProtocolVersion.RESP3])(
        "unwatch test_%p",
        async (protocol) => {
            const client = await GlideClusterClient.createClient(
                getClientConfigurationOption(cluster.getAddresses(), protocol),
            );

            const key1 = "{key}-1" + uuidv4();
            const key2 = "{key}-2" + uuidv4();
            const setFoobarTransaction = new ClusterTransaction();

            // UNWATCH returns OK when there no watched keys
            expect(await client.unwatch()).toEqual("OK");

            // Transaction executes successfully after modifying a watched key then calling UNWATCH
            expect(await client.watch([key1, key2])).toEqual("OK");
            expect(await client.set(key2, "hello")).toEqual("OK");
            expect(await client.unwatch()).toEqual("OK");
            expect(await client.unwatch({ route: "allPrimaries" })).toEqual(
                "OK",
            );
            setFoobarTransaction.set(key1, "foobar").set(key2, "foobar");
            const results = await client.exec(setFoobarTransaction);
            expect(results).toEqual(["OK", "OK"]);
            // sanity check
            expect(await client.get(key1)).toEqual("foobar");
            expect(await client.get(key2)).toEqual("foobar");

            client.close();
        },
        TIMEOUT,
    );

    it.each([ProtocolVersion.RESP2, ProtocolVersion.RESP3])(
        "script kill unkillable test_%p",
        async (protocol) => {
            const config = getClientConfigurationOption(
                cluster.getAddresses(),
                protocol,
                { requestTimeout: 10000 },
            );
            const client1 = await GlideClusterClient.createClient(config);
            const client2 = await GlideClusterClient.createClient(config);

            // Verify that script kill raises an error when no script is running
            await expect(client1.scriptKill()).rejects.toThrow(
                "No scripts in execution right now",
            );

            // Create a long-running script
            const longScript = new Script(createLongRunningLuaScript(5, true));
            let promise = null;

            try {
                // call the script without await
                promise = client2.invokeScript(longScript, {
                    keys: ["{key}-" + uuidv4()],
                });

                let foundUnkillable = false;
                let timeout = 4000;
                await new Promise((resolve) => setTimeout(resolve, 1000));

                while (timeout >= 0) {
                    try {
                        // keep trying to kill until we get an "OK"
                        await client1.scriptKill();
                    } catch (err) {
                        // a RequestError may occur if the script is not yet running
                        // sleep and try again
                        if (
                            (err as Error).message
                                .toLowerCase()
                                .includes("unkillable")
                        ) {
                            foundUnkillable = true;
                            break;
                        }
                    }

                    await new Promise((resolve) => setTimeout(resolve, 500));
                    timeout -= 500;
                }

                expect(foundUnkillable).toBeTruthy();
            } finally {
                // If script wasn't killed, and it didn't time out - it blocks the server and cause the
                // test to fail. Wait for the script to complete (we cannot kill it)
                expect(await promise).toContain("Timed out");
                client1.close();
                client2.close();
            }
        },
        TIMEOUT,
    );

    it.each([
        [ProtocolVersion.RESP2, 5],
        [ProtocolVersion.RESP2, 100],
        [ProtocolVersion.RESP2, 1500],
        [ProtocolVersion.RESP3, 5],
        [ProtocolVersion.RESP3, 100],
        [ProtocolVersion.RESP3, 1500],
    ])(
        "test inflight requests limit of %p with protocol %p",
        async (protocol, inflightRequestsLimit) => {
            const config = getClientConfigurationOption(
                cluster.getAddresses(),
                protocol,
                { inflightRequestsLimit },
            );
            const client = await GlideClusterClient.createClient(config);

            try {
                const key1 = `{nonexistinglist}:1-${uuidv4()}`;
                const tasks: Promise<[GlideString, GlideString] | null>[] = [];

                // Start inflightRequestsLimit blocking tasks
                for (let i = 0; i < inflightRequestsLimit; i++) {
                    tasks.push(client.blpop([key1], 0));
                }

                // This task should immediately fail due to reaching the limit
                await expect(client.blpop([key1], 0)).rejects.toThrow(
                    RequestError,
                );

                // Verify that all previous tasks are still pending
                const timeoutPromise = new Promise((resolve) =>
                    setTimeout(resolve, 100),
                );
                const allTasksStatus = await Promise.race([
                    Promise.any(
                        tasks.map((task) => task.then(() => "resolved")),
                    ),
                    timeoutPromise.then(() => "pending"),
                ]);
                expect(allTasksStatus).toBe("pending");
            } finally {
                await client.close();
            }
        },
    );
    describe("GlideClusterClient - AZAffinity Read Strategy Test", () => {
        async function getNumberOfReplicas(
            azClient: GlideClusterClient,
        ): Promise<number> {
            const replicationInfo = await azClient.customCommand([
                "INFO",
                "REPLICATION",
            ]);

            if (Array.isArray(replicationInfo)) {
                // Handle array response from cluster (CME Mode)
                let totalReplicas = 0;

                for (const node of replicationInfo) {
                    const nodeInfo = node as {
                        key: string;
                        value: string | string[] | null;
                    };

                    if (typeof nodeInfo.value === "string") {
                        const lines = nodeInfo.value.split(/\r?\n/);
                        const connectedReplicasLine = lines.find(
                            (line) =>
                                line.startsWith("connected_slaves:") ||
                                line.startsWith("connected_replicas:"),
                        );

                        if (connectedReplicasLine) {
                            const parts = connectedReplicasLine.split(":");
                            const numReplicas = parseInt(parts[1], 10);

                            if (!isNaN(numReplicas)) {
                                // Sum up replicas from each primary node
                                totalReplicas += numReplicas;
                            }
                        }
                    }
                }

                if (totalReplicas > 0) {
                    return totalReplicas;
                }

                throw new Error(
                    "Could not find replica information in any node's response",
                );
            }

            throw new Error(
                "Unexpected response format from INFO REPLICATION command",
            );
        }

        it.each([ProtocolVersion.RESP2, ProtocolVersion.RESP3])(
            "should route GET commands to all replicas with the same AZ using protocol %p",
            async (protocol) => {
                const az = "us-east-1a";
                const GET_CALLS_PER_REPLICA = 3;

                let client_for_config_set;
                let client_for_testing_az;

                try {
                    // Stage 1: Configure nodes
                    client_for_config_set =
                        await GlideClusterClient.createClient(
                            getClientConfigurationOption(
                                azCluster.getAddresses(),
                                protocol,
                            ),
                        );

                    // Skip test if version is below 8.0.0
                    if (cluster.checkIfServerVersionLessThan("8.0.0")) {
                        console.log(
                            "Skipping test: requires Valkey 8.0.0 or higher",
                        );
                        return;
                    }

                    await client_for_config_set.customCommand([
                        "CONFIG",
                        "RESETSTAT",
                    ]);
                    await client_for_config_set.customCommand(
                        ["CONFIG", "SET", "availability-zone", az],
                        { route: "allNodes" },
                    );

                    // Retrieve the number of replicas dynamically
                    const n_replicas = await getNumberOfReplicas(
                        client_for_config_set,
                    );

                    if (n_replicas === 0) {
                        throw new Error(
                            "No replicas found in the cluster. Test requires at least one replica.",
                        );
                    }

                    const GET_CALLS = GET_CALLS_PER_REPLICA * n_replicas;
                    const get_cmdstat = `calls=${GET_CALLS_PER_REPLICA}`;

                    // Stage 2: Create AZ affinity client and verify configuration
                    client_for_testing_az =
                        await GlideClusterClient.createClient(
                            getClientConfigurationOption(
                                azCluster.getAddresses(),
                                protocol,
                                {
                                    readFrom: "AZAffinity" as ReadFrom,
                                    clientAz: az,
                                },
                            ),
                        );

                    const azs = await client_for_testing_az.customCommand(
                        ["CONFIG", "GET", "availability-zone"],
                        { route: "allNodes" },
                    );

                    if (Array.isArray(azs)) {
                        const allAZsMatch = azs.every((node) => {
                            const nodeResponse = node as {
                                key: string;
                                value: string | number;
                            };

                            if (protocol === ProtocolVersion.RESP2) {
                                // RESP2: Direct array format ["availability-zone", "us-east-1a"]
                                return (
                                    Array.isArray(nodeResponse.value) &&
                                    nodeResponse.value[1] === az
                                );
                            } else {
                                // RESP3: Nested object format [{ key: "availability-zone", value: "us-east-1a" }]
                                return (
                                    Array.isArray(nodeResponse.value) &&
                                    nodeResponse.value[0]?.key ===
                                        "availability-zone" &&
                                    nodeResponse.value[0]?.value === az
                                );
                            }
                        });
                        expect(allAZsMatch).toBe(true);
                    } else {
                        throw new Error(
                            "Unexpected response format from CONFIG GET command",
                        );
                    }

                    // Stage 3: Set test data and perform GET operations
                    await client_for_testing_az.set("foo", "testvalue");

                    for (let i = 0; i < GET_CALLS; i++) {
                        await client_for_testing_az.get("foo");
                    }

                    // Stage 4: Verify GET commands were routed correctly
                    const info_result =
                        await client_for_testing_az.customCommand(
                            ["INFO", "ALL"], // Get both replication and commandstats info
                            { route: "allNodes" },
                        );

                    if (Array.isArray(info_result)) {
                        const matching_entries_count = info_result.filter(
                            (node) => {
                                const nodeInfo = node as {
                                    key: string;
                                    value: string | string[] | null;
                                };
                                const infoStr =
                                    nodeInfo.value?.toString() || "";

                                // Check if this is a replica node AND it has the expected number of GET calls
                                const isReplicaNode =
                                    infoStr.includes("role:slave") ||
                                    infoStr.includes("role:replica");

                                return (
                                    isReplicaNode &&
                                    infoStr.includes(get_cmdstat)
                                );
                            },
                        ).length;

                        expect(matching_entries_count).toBe(n_replicas); // Should expect 12 as the cluster was created with 3 primary and 4 replicas, totalling 12 replica nodes
                    } else {
                        throw new Error(
                            "Unexpected response format from INFO command",
                        );
                    }
                } finally {
                    // Cleanup
                    await client_for_config_set?.close();
                    await client_for_testing_az?.close();
                }
            },
        );
    });
    describe("GlideClusterClient - AZAffinity Routing to 1 replica", () => {
        it.each([ProtocolVersion.RESP2, ProtocolVersion.RESP3])(
            "should route commands to single replica with AZ using protocol %p",
            async (protocol) => {
                const az = "us-east-1a";
                const GET_CALLS = 3;
                const get_cmdstat = `calls=${GET_CALLS}`;
                let client_for_config_set;
                let client_for_testing_az;

                try {
                    // Stage 1: Configure nodes
                    client_for_config_set =
                        await GlideClusterClient.createClient(
                            getClientConfigurationOption(
                                azCluster.getAddresses(),
                                protocol,
                            ),
                        );

                    // Skip test if version is below 8.0.0
                    if (cluster.checkIfServerVersionLessThan("8.0.0")) {
                        console.log(
                            "Skipping test: requires Valkey 8.0.0 or higher",
                        );
                        return;
                    }

                    await client_for_config_set.customCommand(
                        ["CONFIG", "SET", "availability-zone", ""],
                        { route: "allNodes" },
                    );

                    await client_for_config_set.customCommand([
                        "CONFIG",
                        "RESETSTAT",
                    ]);

                    await client_for_config_set.customCommand(
                        ["CONFIG", "SET", "availability-zone", az],
                        { route: { type: "replicaSlotId", id: 12182 } },
                    );

                    // Stage 2: Create AZ affinity client and verify configuration
                    client_for_testing_az =
                        await GlideClusterClient.createClient(
                            getClientConfigurationOption(
                                azCluster.getAddresses(),
                                protocol,
                                {
                                    readFrom: "AZAffinity",
                                    clientAz: az,
                                },
                            ),
                        );
                    await client_for_testing_az.set("foo", "testvalue");

                    for (let i = 0; i < GET_CALLS; i++) {
                        await client_for_testing_az.get("foo");
                    }

                    // Stage 4: Verify GET commands were routed correctly
                    const info_result =
                        await client_for_testing_az.customCommand(
                            ["INFO", "ALL"],
                            { route: "allNodes" },
                        );

                    // Process the info_result to check that only one replica has the GET calls
                    if (Array.isArray(info_result)) {
                        // Count the number of nodes where both get_cmdstat and az are present
                        const matching_entries_count = info_result.filter(
                            (node) => {
                                const nodeInfo = node as {
                                    key: string;
                                    value: string | string[] | null;
                                };
                                const infoStr =
                                    nodeInfo.value?.toString() || "";
                                return (
                                    infoStr.includes(get_cmdstat) &&
                                    infoStr.includes(`availability_zone:${az}`)
                                );
                            },
                        ).length;

                        expect(matching_entries_count).toBe(1);

                        // Check that only one node has the availability zone set to az
                        const changed_az_count = info_result.filter((node) => {
                            const nodeInfo = node as {
                                key: string;
                                value: string | string[] | null;
                            };
                            const infoStr = nodeInfo.value?.toString() || "";
                            return infoStr.includes(`availability_zone:${az}`);
                        }).length;

                        expect(changed_az_count).toBe(1);
                    } else {
                        throw new Error(
                            "Unexpected response format from INFO command",
                        );
                    }
                } finally {
                    await client_for_config_set?.close();
                    await client_for_testing_az?.close();
                }
            },
        );
    });
    describe("GlideClusterClient - AZAffinity with Non-existing AZ", () => {
        it.each([ProtocolVersion.RESP2, ProtocolVersion.RESP3])(
            "should route commands to a replica when AZ does not exist using protocol %p",
            async (protocol) => {
                const GET_CALLS = 4;
                const replica_calls = 1;
                const get_cmdstat = `cmdstat_get:calls=${replica_calls}`;
                let client_for_testing_az;

                try {
                    // Skip test if server version is below 8.0.0
                    if (azCluster.checkIfServerVersionLessThan("8.0.0")) {
                        console.log(
                            "Skipping test: requires Valkey 8.0.0 or higher",
                        );
                        return;
                    }

                    // Create a client configured for AZAffinity with a non-existing AZ
                    client_for_testing_az =
                        await GlideClusterClient.createClient(
                            getClientConfigurationOption(
                                azCluster.getAddresses(),
                                protocol,
                                {
                                    readFrom: "AZAffinity",
                                    clientAz: "non-existing-az",
                                    requestTimeout: 2000,
                                },
                            ),
                        );

                    // Reset command stats on all nodes
                    await client_for_testing_az.customCommand(
                        ["CONFIG", "RESETSTAT"],
                        { route: "allNodes" },
                    );

                    // Issue GET commands
                    for (let i = 0; i < GET_CALLS; i++) {
                        await client_for_testing_az.get("foo");
                    }

                    // Fetch command stats from all nodes
                    const info_result =
                        await client_for_testing_az.customCommand(
                            ["INFO", "COMMANDSTATS"],
                            { route: "allNodes" },
                        );

                    // Inline matching logic
                    let matchingEntriesCount = 0;

                    if (
                        typeof info_result === "object" &&
                        info_result !== null
                    ) {
                        const nodeResponses = Object.values(info_result);

                        for (const response of nodeResponses) {
                            if (
                                response &&
                                typeof response === "object" &&
                                "value" in response &&
                                response.value.includes(get_cmdstat)
                            ) {
                                matchingEntriesCount++;
                            }
                        }
                    } else {
                        throw new Error(
                            "Unexpected response format from INFO command",
                        );
                    }

                    // Validate that only one replica handled the GET calls
                    expect(matchingEntriesCount).toBe(4);
                } finally {
                    // Cleanup: Close the client after test execution
                    await client_for_testing_az?.close();
                }
            },
        );
    });
    describe("GlideClusterClient - Get Statistics", () => {
        it.each([ProtocolVersion.RESP2, ProtocolVersion.RESP3])(
            "should return valid statistics using protocol %p",
            async (protocol) => {
                let glideClientForTesting;

                try {
                    // Create a GlideClusterClient instance for testing
                    glideClientForTesting =
                        await GlideClusterClient.createClient(
                            getClientConfigurationOption(
                                cluster.getAddresses(),
                                protocol,
                                {
                                    requestTimeout: 2000,
                                },
                            ),
                        );

                    // Fetch statistics using get_statistics method
                    const stats = await glideClientForTesting.getStatistics();

                    // Assertions to check if stats object has correct structure
                    expect(typeof stats).toBe("object");
                    expect(stats).toHaveProperty("total_connections");
                    expect(stats).toHaveProperty("total_clients");
                    expect(Object.keys(stats)).toHaveLength(2);
                } finally {
                    // Ensure the client is properly closed
                    await glideClientForTesting?.close();
                }
            },
        );
    });
});<|MERGE_RESOLUTION|>--- conflicted
+++ resolved
@@ -106,17 +106,11 @@
 
     afterAll(async () => {
         if (testsFailed === 0) {
-<<<<<<< HEAD
-            await cluster.close();
-        } else {
-            await cluster.close(true);
-=======
             if (cluster) await cluster.close();
             if (azCluster) await azCluster.close();
         } else {
             if (cluster) await cluster.close(true);
             if (azCluster) await azCluster.close(true);
->>>>>>> 031dfe56
         }
     });
 
@@ -288,11 +282,7 @@
             expect(await client.set(key, value)).toEqual("OK");
             // Since DUMP gets binary results, we cannot use the default decoder (string) here, so we expected to get an error.
             await expect(client.customCommand(["DUMP", key])).rejects.toThrow(
-<<<<<<< HEAD
-                "invalid utf-8 sequence of 1 bytes from index",
-=======
                 "invalid utf-8 sequence",
->>>>>>> 031dfe56
             );
 
             const dumpResult = await client.customCommand(["DUMP", key], {
@@ -451,10 +441,6 @@
                 client.sdiffstore("abc", ["zxy", "lkn"]),
                 client.sortStore("abc", "zyx"),
                 client.sortStore("abc", "zyx", { isAlpha: true }),
-<<<<<<< HEAD
-                ...lmpopArr,
-=======
->>>>>>> 031dfe56
                 client.bzpopmax(["abc", "def"], 0.5),
                 client.bzpopmin(["abc", "def"], 0.5),
                 client.xread({ abc: "0-0", zxy: "0-0", lkn: "0-0" }),
