#!/usr/bin/python3

# Copyright Valkey GLIDE Project Contributors - SPDX Identifier: Apache-2.0

import argparse
import json
import logging
import os
import random
import re
import signal
import socket
import string
import subprocess
import time
from datetime import datetime, timezone
from pathlib import Path
from typing import List, Optional, Tuple

LOG_LEVELS = {
    "critical": logging.CRITICAL,
    "error": logging.ERROR,
    "warn": logging.WARNING,
    "warning": logging.WARNING,
    "info": logging.INFO,
    "debug": logging.DEBUG,
}

GLIDE_HOME_DIR = os.getenv("GLIDE_HOME_DIR") or f"{__file__}/.."
CLUSTERS_FOLDER = os.getenv("CLUSTERS_FOLDER") or os.path.abspath(
    f"{GLIDE_HOME_DIR}/clusters"
)
TLS_FOLDER = os.path.abspath(f"{GLIDE_HOME_DIR}/tls_crts")
CA_CRT = f"{TLS_FOLDER}/ca.crt"
SERVER_CRT = f"{TLS_FOLDER}/server.crt"
SERVER_KEY = f"{TLS_FOLDER}/server.key"


def get_command(commands: List[str]) -> str:
    for command in commands:
        try:
            result = subprocess.run(
                ["which", command],
                stdout=subprocess.PIPE,
                stderr=subprocess.PIPE,
                text=True,
            )
            if result.returncode == 0:
                return command
        except Exception as e:
            logging.error(f"Error checking {command}: {e}")
    raise Exception(f"Neither ${'nor'.join(command)} found in the system.")


# Determine which server to use by checking `valkey-server` and `redis-server`
SERVER_COMMAND = get_command(["valkey-server", "redis-server"])
CLI_COMMAND = get_command(["valkey-cli", "redis-cli"])


def init_logger(logfile: str):
    print(f"LOG_FILE={logfile}")
    root_logger = logging.getLogger()
    handler = logging.FileHandler(logfile, "w", "utf-8")
    root_logger.addHandler(handler)


def check_if_tls_cert_exist(tls_file: str, timeout: int = 15):
    timeout_start = time.time()
    while time.time() < timeout_start + timeout:
        if os.path.exists(tls_file):
            return True
        else:
            time.sleep(0.005)
    logging.warn(f"Timed out waiting for certificate file {tls_file}")
    return False


def check_if_tls_cert_is_valid(tls_file: str):
    file_creation_unix_time = os.path.getmtime(tls_file)
    file_creation_utc = datetime.fromtimestamp(file_creation_unix_time)
    current_time_utc = datetime.utcnow()
    time_since_created = current_time_utc - file_creation_utc
    return time_since_created.days < 3650


def should_generate_new_tls_certs() -> bool:
    # Returns False if we already have existing and valid TLS files, otherwise True
    try:
        Path(TLS_FOLDER).mkdir(exist_ok=False)
    except FileExistsError:
        files_list = [CA_CRT, SERVER_KEY, SERVER_CRT]
        for file in files_list:
            if check_if_tls_cert_exist(file) and check_if_tls_cert_is_valid(file):
                return False
    return True


def generate_tls_certs():
    # Based on shell script in valkey's server tests
    # https://github.com/valkey-io/valkey/blob/0d2ba9b94d28d4022ea475a2b83157830982c941/utils/gen-test-certs.sh
    logging.debug("## Generating TLS certificates")
    tic = time.perf_counter()
    ca_key = f"{TLS_FOLDER}/ca.key"
    ca_serial = f"{TLS_FOLDER}/ca.txt"
    ext_file = f"{TLS_FOLDER}/openssl.cnf"

    f = open(ext_file, "w")
    f.write("keyUsage = digitalSignature, keyEncipherment")
    f.close()

    def make_key(name: str, size: int):
        p = subprocess.Popen(
            [
                "openssl",
                "genrsa",
                "-out",
                name,
                str(size),
            ],
            stdout=subprocess.PIPE,
            stderr=subprocess.PIPE,
            text=True,
        )
        output, err = p.communicate(timeout=10)
        if p.returncode != 0:
            raise Exception(
                f"Failed to make key for {name}. Executed: {str(p.args)}:\n{err}"
            )

    # Build CA key
    make_key(ca_key, 4096)

    # Build server key
    make_key(SERVER_KEY, 2048)

    # Build CA Cert
    p = subprocess.Popen(
        [
            "openssl",
            "req",
            "-x509",
            "-new",
            "-nodes",
            "-sha256",
            "-key",
            ca_key,
            "-days",
            "3650",
            "-subj",
            "/O=Valkey GLIDE Test/CN=Certificate Authority",
            "-out",
            CA_CRT,
        ],
        stdout=subprocess.PIPE,
        stderr=subprocess.PIPE,
        text=True,
    )
    output, err = p.communicate(timeout=10)
    if p.returncode != 0:
        raise Exception(
            f"Failed to make create CA cert. Executed: {str(p.args)}:\n{err}"
        )

    # Read server key
    p1 = subprocess.Popen(
        [
            "openssl",
            "req",
            "-new",
            "-sha256",
            "-subj",
            "/O=Valkey GLIDE Test/CN=Generic-cert",
            "-key",
            SERVER_KEY,
        ],
        stdout=subprocess.PIPE,
        stderr=subprocess.PIPE,
        text=True,
    )
    _key_output, err = p.communicate(timeout=10)
    if p.returncode != 0:
        raise Exception(f"Failed to read server key. Executed: {str(p.args)}:\n{err}")

    # Build server cert
    p = subprocess.Popen(
        [
            "openssl",
            "x509",
            "-req",
            "-sha256",
            "-CA",
            CA_CRT,
            "-CAkey",
            ca_key,
            "-CAserial",
            ca_serial,
            "-CAcreateserial",
            "-days",
            "3650",
            "-extfile",
            ext_file,
            "-out",
            SERVER_CRT,
        ],
        stdout=subprocess.PIPE,
        stderr=subprocess.PIPE,
        stdin=p1.stdout,
        text=True,
    )
    output, err = p.communicate(timeout=10)
    if p.returncode != 0:
        raise Exception(
            f"Failed to create server cert. Executed: {str(p.args)}:\n{err}"
        )
    toc = time.perf_counter()
    logging.debug(f"generate_tls_certs() Elapsed time: {toc - tic:0.4f}")
    logging.debug(f"TLS files= {SERVER_CRT}, {SERVER_KEY}, {CA_CRT}")


def get_cli_option_args(
    cluster_folder: str, use_tls: bool, auth: Optional[str] = None
) -> List[str]:
    args = (
        [
            "--tls",
            "--cert",
            SERVER_CRT,
            "--key",
            SERVER_KEY,
            "--cacert",
            CA_CRT,
        ]
        if use_tls
        else []
    )
    if auth:
        args.extend(["-a", auth])
    return args


def get_random_string(length):
    letters = string.ascii_letters + string.digits
    result_str = "".join(random.choice(letters) for i in range(length))
    return result_str


class Server:
    def __init__(self, host: str, port: int) -> None:
        self.host = host
        self.port = port
        self.pid = -1
        self.is_primary = True

    def __str__(self) -> str:
        return f"{self.host}:{self.port}"

    def process_id(self) -> int:
        return self.pid

    def set_process_id(self, pid: int):
        self.pid = pid

    def to_dictionary(self) -> dict:
        return {
            "host": self.host,
            "port": self.port,
            "pid": self.pid,
            "is_primary": self.is_primary,
        }

    def set_primary(self, is_primary: bool):
        self.is_primary = is_primary


def print_servers_json(servers: List[Server]):
    """
    Print the list of servers to the stdout as JSON array
    """
    arr = []
    for server in servers:
        arr.append(server.to_dictionary())

    print("SERVERS_JSON={}".format(json.dumps(arr)))


def next_free_port(
    min_port: int = 6379, max_port: int = 55535, timeout: int = 60
) -> int:
    tic = time.perf_counter()
    sock = socket.socket(socket.AF_INET, socket.SOCK_STREAM)
    timeout_start = time.time()
    while time.time() < timeout_start + timeout:
        try:
            port = random.randint(min_port, max_port)
            logging.debug(f"Trying port {port}")
            sock.bind(("127.0.0.1", port))
            sock.close()
            toc = time.perf_counter()
            logging.debug(f"next_free_port() is {port} Elapsed time: {toc - tic:0.4f}")
            return port
        except OSError as e:
            logging.warning(f"next_free_port error for port {port}: {e}")
            # Sleep so we won't spam the system with sockets
            time.sleep(random.randint(0, 9) / 10000 + 0.01)
            continue
    logging.error("Timeout Expired: No free port found")
    raise Exception("Timeout Expired: No free port found")


def create_cluster_folder(path: str, prefix: str) -> str:
    """Create the cluster's main folder

    Args:
        path (str): the path to create the folder in
        prefix (str): a prefix for the cluster folder name

    Returns:
        str: The full path of the cluster folder
    """
    time = datetime.now(timezone.utc)
    time_str = time.strftime("%Y-%m-%dT%H-%M-%SZ")
    cluster_folder = f"{path}/{prefix}-{time_str}-{get_random_string(6)}"
    logging.debug(f"## Creating cluster folder in {cluster_folder}")
    Path(cluster_folder).mkdir(exist_ok=True)
    return cluster_folder


def start_server(
    host: str,
    port: Optional[int],
    cluster_folder: str,
    tls: bool,
    tls_args: List[str],
    cluster_mode: bool,
    load_module: Optional[List[str]] = None,
) -> Tuple[Server, str]:
    port = port if port else next_free_port()
    logging.debug(f"Creating server {host}:{port}")

    # Create sub-folder for each node
    node_folder = f"{cluster_folder}/{port}"
    Path(node_folder).mkdir(exist_ok=True)

<<<<<<< HEAD
=======
    # Determine which server to use by checking `valkey-server` and `redis-server`
    def get_server_command() -> str:
        for server in ["valkey-server", "redis-server"]:
            try:
                result = subprocess.run(
                    ["which", server],
                    stdout=subprocess.PIPE,
                    stderr=subprocess.PIPE,
                    text=True,
                )
                if result.returncode == 0:
                    return server
            except Exception as e:
                logging.error(f"Error checking {server}: {e}")
        raise Exception(
            "Neither valkey-server nor redis-server found in the system.")

    def get_server_version(server_name):
        result = subprocess.run(
            [server_name, "--version"], capture_output=True, text=True
        )
        version_output = result.stdout
        version_match = re.search(
            r"(?:Redis|Valkey) server v=(\d+\.\d+\.\d+)", version_output, re.IGNORECASE
        )
        if version_match:
            return tuple(map(int, version_match.group(1).split(".")))
        raise Exception("Unable to determine server version.")

    server_name = get_server_command()
    server_version = get_server_version(server_name)
    logfile = f"{node_folder}/redis.log"
>>>>>>> 151d9b13
    # Define command arguments
    logfile = f"{node_folder}/server.log"
    cmd_args = [
        SERVER_COMMAND,
        f"{'--tls-port' if tls else '--port'}",
        str(port),
        "--cluster-enabled",
        f"{'yes' if cluster_mode else 'no'}",
        "--dir",
        node_folder,
        "--daemonize",
        "yes",
        "--logfile",
        logfile,
        "--protected-mode",
        "no",
    ]
    if server_version >= (7, 0, 0):
        cmd_args.extend(["--enable-debug-command", "yes"])
    if load_module:
        if len(load_module) == 0:
            raise ValueError(
                "Please provide the path(s) to the module(s) you want to load."
            )
        for module_path in load_module:
            cmd_args.extend(["--loadmodule", module_path])
    cmd_args += tls_args
    p = subprocess.Popen(
        cmd_args,
        stdout=subprocess.PIPE,
        stderr=subprocess.PIPE,
        text=True,
    )
    output, err = p.communicate(timeout=2)
    if p.returncode != 0:
        raise Exception(
            f"Failed to execute command: {str(p.args)}\n Return code: {p.returncode}\n Error: {err}"
        )

    server = Server(host, port)

    # Read the process ID from the log file
    # Note that `p.pid` is not good here since we daemonize the process
    process_id = wait_for_regex_in_log(
        logfile, r"version=(.*?)pid=([\d]+), just started", 2
    )
    if process_id:
        server.set_process_id(int(process_id))

    return server, node_folder


def create_servers(
    host: str,
    shard_count: int,
    replica_count: int,
    ports: Optional[List[int]],
    cluster_folder: str,
    tls: bool,
    cluster_mode: bool,
    load_module: Optional[List[str]] = None,
    json_output: bool = False,
) -> List[Server]:
    tic = time.perf_counter()
    logging.debug("## Creating servers")
    ready_servers: List[Server] = []
    nodes_count = shard_count * (1 + replica_count)
    tls_args = []
    if tls is True:
        if should_generate_new_tls_certs():
            generate_tls_certs()
        tls_args = [
            "--tls-cluster",
            "yes",
            "--tls-cert-file",
            SERVER_CRT,
            "--tls-key-file",
            SERVER_KEY,
            "--tls-ca-cert-file",
            CA_CRT,
            "--tls-auth-clients",  # Make it so client doesn't have to send cert
            "no",
            "--bind",
            host,
            "--port",
            "0",
        ]
        if replica_count > 0:
            tls_args.append("--tls-replication")
            tls_args.append("yes")
    servers_to_check = set()
    # Start all servers
    for i in range(nodes_count):
        port = ports[i] if ports else None
        servers_to_check.add(
            start_server(
                host, port, cluster_folder, tls, tls_args, cluster_mode, load_module
            )
        )
    # Check all servers
    while len(servers_to_check) > 0:
        server, node_folder = servers_to_check.pop()
        logging.debug(f"Checking server {server.host}:{server.port}")
        if is_address_already_in_use(server, f"{node_folder}/server.log"):
            remove_folder(node_folder)
            if ports is not None:
                # The user passed a taken port, exit with an error
                raise Exception(
                    f"Couldn't start server on {server.host}:{server.port}, address already in use"
                )
            # The port was already taken, try to find a new free one
            servers_to_check.add(
                start_server(
                    server.host,
                    None,
                    cluster_folder,
                    tls,
                    tls_args,
                    cluster_mode,
                    load_module,
                )
            )
            continue
        if not wait_for_server(server, cluster_folder, tls):
            raise Exception(
                f"Waiting for server {server.host}:{server.port} to start exceeded timeout.\n"
                f"See {node_folder}/server.log for more information"
            )
        ready_servers.append(server)
    logging.debug("All servers are up!")
    toc = time.perf_counter()
    logging.debug(f"create_servers() Elapsed time: {toc - tic:0.4f}")
    return ready_servers


def create_cluster(
    servers: List[Server],
    shard_count: int,
    replica_count: int,
    cluster_folder: str,
    use_tls: bool,
):
    tic = time.perf_counter()
    servers_tuple = (str(server) for server in servers)
    logging.debug("## Starting cluster creation...")
    p = subprocess.Popen(
        [
            CLI_COMMAND,
            *get_cli_option_args(cluster_folder, use_tls),
            "--cluster",
            "create",
            *servers_tuple,
            "--cluster-replicas",
            str(replica_count),
            "--cluster-yes",
        ],
        stdout=subprocess.PIPE,
        stderr=subprocess.PIPE,
        text=True,
    )
    output, err = p.communicate(timeout=40)
    if err or "[OK] All 16384 slots covered." not in output:
        raise Exception(f"Failed to create cluster: {err if err else output}")

    wait_for_a_message_in_logs(cluster_folder, "Cluster state changed: ok")
    wait_for_all_topology_views(servers, cluster_folder, use_tls)
    print_servers_json(servers)

    logging.debug("The cluster was successfully created!")
    toc = time.perf_counter()
    logging.debug(f"create_cluster {cluster_folder} Elapsed time: {toc - tic:0.4f}")


def create_standalone_replication(
    servers: List[Server],
    cluster_folder: str,
    use_tls: bool,
):
    # Sets up replication among servers, making them replicas of the primary server.
    tic = time.perf_counter()
    primary_server = servers[0]

    logging.debug("## Starting replication setup...")

    for i, server in enumerate(servers):
        if i == 0:
            continue  # Skip the primary server
        replica_of_command = [
            CLI_COMMAND,
            *get_cli_option_args(cluster_folder, use_tls),
            "-h",
            str(server.host),
            "-p",
            str(server.port),
            "REPLICAOF",
            str(primary_server.host),
            str(primary_server.port),
        ]
        p = subprocess.Popen(
            replica_of_command,
            stdout=subprocess.PIPE,
            stderr=subprocess.PIPE,
            text=True,
        )
        output, err = p.communicate(timeout=20)
        if err or "OK" not in output:
            raise Exception(
                f"Failed to set up replication for server {server}: {err if err else output}"
            )
    servers_ports = [str(server.port) for server in servers]
    wait_for_a_message_in_logs(
        cluster_folder,
        "sync: Finished with success",
        servers_ports[1:],
    )
    logging.debug(
        f"{len(servers) - 1} nodes successfully became replicas of the primary {primary_server}!"
    )

    toc = time.perf_counter()
    logging.debug(f"create_replication Elapsed time: {toc - tic:0.4f}")


def wait_for_a_message_in_logs(
    cluster_folder: str,
    message: str,
    server_ports: Optional[List[str]] = None,
):
    for dir in Path(cluster_folder).rglob("*"):
        if not dir.is_dir():
            continue
        log_file = f"{dir}/server.log"

        if server_ports and os.path.basename(os.path.normpath(dir)) not in server_ports:
            continue
        if not wait_for_message(log_file, message, 10):
            raise Exception(
                f"During the timeout duration, the server logs associated with port {dir} did not contain the message:{message}."
                f"See {dir}/server.log for more information"
            )


def parse_cluster_nodes(command_output: Optional[str]) -> Optional[dict]:
    """
    Parameters
    ----------
    command_output: str :
        The output returned from valkey for the command 'CLUSTER NODES'

    Returns
    -------
        A dictionary for the current node's details
    """
    if command_output is None:
        return None

    lines = command_output.splitlines(keepends=False)
    for line in lines:
        tokens = line.split(" ")
        if len(tokens) < 3:
            continue

        node_id = tokens[0].strip()
        network = tokens[1].strip()
        flags = tokens[2].strip()

        if "myself" in flags:
            # This is us
            return {
                "node_id": node_id,
                "network": network,
                "is_primary": "master" in flags,
            }
    return None


def redis_cli_run_command(cmd_args: List[str]) -> Optional[str]:
    try:
        p = subprocess.Popen(
            cmd_args,
            stdout=subprocess.PIPE,
            stderr=subprocess.PIPE,
            text=True,
        )
        output, err = p.communicate(timeout=5)
        if err:
            raise Exception(
                f"Failed to execute command: {str(p.args)}\n Return code: {p.returncode}\n Error: {err}"
            )
        return output
    except subprocess.TimeoutExpired:
        return None


def wait_for_all_topology_views(
    servers: List[Server], cluster_folder: str, use_tls: bool
):
    """
    Wait for each of the nodes to have a topology view that contains all nodes.
    Only when a replica finished syncing and loading, it will be included in the CLUSTER SLOTS output.
    """
    for server in servers:
        cmd_args = [
            CLI_COMMAND,
            "-h",
            server.host,
            "-p",
            str(server.port),
            *get_cli_option_args(cluster_folder, use_tls),
            "cluster",
            "slots",
        ]
        logging.debug(f"Executing: {cmd_args}")
        retries = 60
        while retries >= 0:
            output = redis_cli_run_command(cmd_args)
            if output is not None and output.count(f"{server.host}") == len(servers):
                # Server is ready, get the node's role
                cmd_args = [
                    "redis-cli",
                    "-h",
                    server.host,
                    "-p",
                    str(server.port),
                    *get_cli_option_args(cluster_folder, use_tls),
                    "cluster",
                    "nodes",
                ]
                cluster_slots_output = redis_cli_run_command(cmd_args)
                node_info = parse_cluster_nodes(cluster_slots_output)
                if node_info:
                    server.set_primary(node_info["is_primary"])
                logging.debug(f"Server {server} is ready!")
                break
            else:
                retries -= 1
                time.sleep(0.5)
                continue

        if retries < 0:
            raise Exception(
                f"Timeout exceeded trying to wait for server {server} to know all hosts.\n"
                f"Current CLUSTER SLOTS output:\n{output}"
            )


def wait_for_server(
    server: Server,
    cluster_folder: str,
    use_tls: bool,
    timeout: int = 10,
):
    logging.debug(f"Waiting for server: {server}")
    timeout_start = time.time()
    while time.time() < timeout_start + timeout:
        p = subprocess.Popen(
            [
                CLI_COMMAND,
                "-h",
                server.host,
                "-p",
                str(server.port),
                *get_cli_option_args(cluster_folder, use_tls),
                "PING",
            ],
            stdout=subprocess.PIPE,
            stderr=subprocess.PIPE,
            text=True,
        )
        try:
            output, err = p.communicate(timeout=1)
            if output.strip() == "PONG":
                logging.debug(f"Server {server} is up!")
                return True
            if p.returncode != 0:
                logging.debug(
                    f"Got error while waiting for server. Executed command: {str(p.args)}\n "
                    f"Return code: {p.returncode}\n Error: {err}"
                )
        except subprocess.TimeoutExpired:
            pass
        time.sleep(0.1)
    return False


def wait_for_message(
    log_file: str,
    message: str,
    timeout: int = 5,
):
    logging.debug(f"checking state changed in {log_file}")
    timeout_start = time.time()
    while time.time() < timeout_start + timeout:
        with open(log_file, "r") as f:
            server_log = f.read()
            if message in server_log:
                return True
            else:
                time.sleep(0.1)
                continue
    logging.warn(f"Timeout exceeded trying to check if {log_file} contains {message}")
    return False


def wait_for_regex_in_log(
    logfile: str,
    pattern: str,
    group: int,
    timeout: int = 5,
) -> Optional[str]:
    """Read the log file and search for a regular expression 'pattern'. If match is found
    return the regex group identified by 'group'"""

    logging.debug(f"searching regex pattern: '{pattern}' in file: '{logfile}'")
    timeout_start = time.time()

    while time.time() < timeout_start + timeout:
        with open(logfile, "r") as f:
            content = f.read()
            lines = content.splitlines(keepends=False)
            for line in lines:
                result = re.search(pattern, line)
                if result:
                    return result.group(group)

            else:
                time.sleep(0.1)
                continue
    return None


def is_address_already_in_use(
    server: Server,
    log_file: str,
    timeout: int = 5,
):
    logging.debug(f"checking is address already bind for: {server}")
    timeout_start = time.time()
    while time.time() < timeout_start + timeout:
        with open(log_file, "r") as f:
            server_log = f.read()
            if "Address already in use" in server_log:
                logging.debug(f"Address is already bind for server {server}")
                return True
            elif "Ready" in server_log:
                logging.debug(f"Address is free for server {server}!")
                return False
            else:
                time.sleep(0.1)
                continue
    logging.warn(
        f"Timeout exceeded trying to check if address already in use for server {server}!"
    )
    return False


def dir_path(path: str):
    try:
        # Try to create the path folder if it isn't exist
        Path(path).mkdir(exist_ok=True)
    except Exception:
        pass
    if os.path.isdir(path):
        return path
    else:
        raise NotADirectoryError(path)


def stop_server(server: Server, cluster_folder: str, use_tls: bool, auth: str):
    logging.debug(f"Stopping server {server}")
    cmd_args = [
        CLI_COMMAND,
        "-h",
        server.host,
        "-p",
        str(server.port),
        *get_cli_option_args(cluster_folder, use_tls, auth),
        "shutdown",
        "nosave",
    ]
    logging.debug(f"Executing: {cmd_args}")
    retries = 3
    raise_err = None
    while retries >= 0:
        try:
            p = subprocess.Popen(
                cmd_args,
                stdout=subprocess.PIPE,
                stderr=subprocess.PIPE,
                text=True,
            )
            output, err = p.communicate(timeout=5)
            if err and "Warning: Using a password with '-a'" not in err:
                err_msg = (
                    f"Failed to shutdown host {server.host}:{server.port}:\n {err}"
                )
                logging.error(err_msg)
                raise Exception(
                    f"Failed to execute command: {str(p.args)}\n Return code: {p.returncode}\n Error: {err}"
                )
            if not wait_for_server_shutdown(server, cluster_folder, use_tls, auth):
                err_msg = "Timeout elapsed while waiting for the node to shutdown"
                logging.error(err_msg)
                raise Exception(err_msg)
            return
        except subprocess.TimeoutExpired as e:
            raise_err = e
            retries -= 1
    err_msg = f"Failed to shutdown host {server.host}:{server.port}: {raise_err}"
    logging.error(err_msg)
    raise Exception(err_msg)


def wait_for_server_shutdown(
    server: Server,
    cluster_folder: str,
    use_tls: bool,
    auth: str,
    timeout: int = 20,
):
    logging.debug(f"Waiting for server {server} to shutdown")
    timeout_start = time.time()
    verify_times = 2
    while time.time() < timeout_start + timeout:
        p = subprocess.Popen(
            [
                CLI_COMMAND,
                "-h",
                server.host,
                "-p",
                str(server.port),
                *get_cli_option_args(cluster_folder, use_tls, auth),
                "PING",
            ],
            stdout=subprocess.PIPE,
            stderr=subprocess.PIPE,
            text=True,
        )
        try:
            output, err = p.communicate(timeout=1)
            if output.strip() == "PONG":
                logging.debug(f"Server {server} is still up")
            if p.returncode != 0:
                verify_times -= 1
                if verify_times == 0:
                    logging.debug(f"Success: server is down: {err}")
                    return True
        except subprocess.TimeoutExpired:
            logging.error("Sending ping to server during shutdown timed out")
            pass
        time.sleep(0.1)
    return False


def remove_folder(folder_path: str):
    logging.debug(f"Removing folder {folder_path}")
    p = subprocess.Popen(
        [
            "rm",
            "-rf",
            folder_path,
        ],
        stdout=subprocess.PIPE,
        stderr=subprocess.PIPE,
        text=True,
    )
    output, err = p.communicate(timeout=3)
    if p.returncode != 0:
        raise Exception(
            f"Failed to execute command: {str(p.args)}\n Return code: {p.returncode}\n Error: {err}"
        )
    logging.debug(f"Folder {folder_path} removed")


def stop_clusters(
    host: str,
    folder_path: Optional[str],
    prefix: Optional[str],
    cluster_folder: Optional[str],
    use_tls: bool,
    auth: str,
    logfile: Optional[str],
    keep_folder: bool,
    pids: Optional[str],
):
    if cluster_folder:
        cluster_folders = [cluster_folder]
    else:
        cluster_folders = [
            os.path.abspath(f"{folder_path}/{dirname}")
            for dirname in os.listdir(folder_path)
            if os.path.isdir(f"{folder_path}/{dirname}")
            and prefix is not None
            and dirname.startswith(prefix)
        ]

    # request for graceful shutdown
    for folder in cluster_folders:
        stop_cluster(host, folder, use_tls, auth, logfile, keep_folder)

    if pids:
        pid_arr = pids.split(",")
        for pid in pid_arr:
            try:
                # Kill the process
                os.kill(int(pid), signal.SIGKILL)
            except ProcessLookupError as e:
                logging.debug(f"Could not kill server with PID: {pid}. {e}")
                pass


def stop_cluster(
    host: str,
    cluster_folder: str,
    use_tls: bool,
    auth: str,
    logfile: Optional[str],
    keep_folder: bool,
):
    logfile = f"{cluster_folder}/cluster_manager.log" if not logfile else logfile
    init_logger(logfile)
    logging.debug(f"## Stopping cluster in path {cluster_folder}")
    all_stopped = True
    for it in os.scandir(cluster_folder):
        if it.is_dir() and it.name.isdigit():
            port = it.name
            try:
                stop_server(Server(host, int(port)), cluster_folder, use_tls, auth)
            except Exception:
                all_stopped = False
    if all_stopped:
        logging.debug("All hosts were stopped gracefully")

    if not keep_folder:
        remove_folder(cluster_folder)


def main():
    parser = argparse.ArgumentParser(description="Cluster manager tool")
    parser.add_argument(
        "-H",
        "--host",
        type=str,
        help="Host address (default: %(default)s)",
        required=False,
        default="127.0.0.1",
    )

    parser.add_argument(
        "--tls",
        default=False,
        action="store_true",
        help="TLS enabled (default: %(default)s)",
    )

    parser.add_argument(
        "--auth",
        default=None,
        type=str,
        help="Pass authentication password (default: %(default)s)",
    )

    parser.add_argument(
        "-log",
        "--loglevel",
        dest="log",
        default="info",
        help="Provide logging level. Example --loglevel debug (default: %(default)s)",
    )

    parser.add_argument(
        "--logfile",
        help="Provide path to log file. (defaults to the cluster folder)",
    )

    subparsers = parser.add_subparsers(
        help="Tool actions",
        dest="action",
    )

    # Start parser
    parser_start = subparsers.add_parser("start", help="Start a new cluster")
    parser_start.add_argument(
        "--cluster-mode",
        action="store_true",
        help="Create a Redis Cluster with cluster mode enabled. If not specified, a Standalone Redis cluster will be created.",
        required=False,
    )

    parser_start.add_argument(
        "--folder-path",
        type=dir_path,
        help="Path to create the cluster main folder (defaults to: %(default)s)",
        required=False,
        default=CLUSTERS_FOLDER,
    )

    parser_start.add_argument(
        "-p",
        "--ports",
        nargs="+",
        type=int,
        help="List of ports to use for the new cluster."
        "The number of ports must be equal to the total number of nodes in the cluster",
        required=False,
    )

    parser_start.add_argument(
        "-n",
        "--shard-count",
        type=int,
        help="This option is only supported when used together with the --cluster-mode option."
        "It sets the number of cluster shards (default: %(default)s).",
        default=3,
        required=False,
    )

    parser_start.add_argument(
        "-r",
        "--replica-count",
        type=int,
        help="Number of replicas in each shard (default: %(default)s)",
        default=1,
        required=False,
    )

    parser_start.add_argument(
        "--prefix",
        type=str,
        help="Prefix to be used for the cluster folder name "
        "(default without TLS: %(default)s, default with TLS: tls-%(default)s)",
        default="cluster",
        required=False,
    )

    parser_start.add_argument(
        "--load-module",
        action="append",
        help="The paths of the server modules to load.",
        required=False,
    )

    # Stop parser
    parser_stop = subparsers.add_parser("stop", help="Shutdown a running cluster")
    parser_stop.add_argument(
        "--folder-path",
        type=dir_path,
        help="The folder path to stop all clusters with a prefix (defaults to: %(default)s) "
        "Only acceptable with '--prefix'",
        required=False,
        default=CLUSTERS_FOLDER,
    )
    parser_stop.add_argument(
        "--prefix",
        type=str,
        help="Stop all clusters that starts with this prefix in the given --folder-path. "
        "If --folder-path is passed, will search in the current directory",
        required=False,
    )
    parser_stop.add_argument(
        "--cluster-folder",
        type=str,
        help="Stop the cluster in the specified folder path. Expects a relative or a full path",
        required=False,
    )

    parser_stop.add_argument(
        "--keep-folder",
        action="store_true",
        default=False,
        help="Keep the cluster folder (default: %(default)s)",
        required=False,
    )

    parser_stop.add_argument(
        "--pids",
        type=str,
        help="Optionally, provide comma separated list of process IDs to terminate",
        default="",
    )

    args = parser.parse_args()
    # Check logging level

    level = LOG_LEVELS.get(args.log.lower())
    if level is None:
        raise parser.error(
            f"log level given: {args.log}"
            f" -- must be one of: {' | '.join(LOG_LEVELS.keys())}"
        )
    logging.root.setLevel(level=level)
    logging.info(f"## Executing cluster_manager.py with the following args:\n  {args}")

    if args.action == "start":
        if not args.cluster_mode:
            args.shard_count = 1
        if args.ports and len(args.ports) != args.shard_count * (
            1 + args.replica_count
        ):
            raise parser.error(
                f"The number of ports must be equal to the total number of nodes. "
                f"Number of passed ports == {len(args.ports)}, "
                f"number of nodes == {args.shard_count * (1 + args.replica_count)}"
            )
        tic = time.perf_counter()
        cluster_prefix = f"tls-{args.prefix}" if args.tls else args.prefix
        cluster_folder = create_cluster_folder(args.folder_path, cluster_prefix)
        logging.info(
            f"{datetime.now(timezone.utc)} Starting script for cluster {cluster_folder}"
        )
        logfile = (
            f"{cluster_folder}/cluster_manager.log"
            if not args.logfile
            else args.logfile
        )
        init_logger(logfile)
        servers = create_servers(
            args.host,
            args.shard_count,
            args.replica_count,
            args.ports,
            cluster_folder,
            args.tls,
            args.cluster_mode,
            args.load_module,
        )
        if args.cluster_mode:
            # Create a cluster
            create_cluster(
                servers,
                args.shard_count,
                args.replica_count,
                cluster_folder,
                args.tls,
            )
        elif args.replica_count > 0:
            # Create a standalone replication group
            create_standalone_replication(
                servers,
                cluster_folder,
                args.tls,
            )
        servers_str = ",".join(str(server) for server in servers)
        toc = time.perf_counter()
        logging.info(
            f"Created {'Cluster Redis' if args.cluster_mode else 'Standalone Redis'} in {toc - tic:0.4f} seconds"
        )
        print(f"CLUSTER_FOLDER={cluster_folder}")
        print(f"CLUSTER_NODES={servers_str}")

    elif args.action == "stop":
        if args.cluster_folder and args.prefix:
            raise parser.error(
                "--cluster-folder cannot be passed together with --prefix"
            )
        if not args.cluster_folder and not args.prefix:
            raise parser.error(
                "One of following arguments is required: --cluster-folder or --prefix"
            )
        tic = time.perf_counter()
        logging.info(
            f"{datetime.now(timezone.utc)} Stopping script for cluster/s {args.cluster_folder or f'{args.prefix}*'} in {args.folder_path}"
        )

        stop_clusters(
            args.host,
            args.folder_path,
            args.prefix,
            args.cluster_folder,
            args.tls,
            args.auth,
            args.logfile,
            args.keep_folder,
            args.pids,
        )
        toc = time.perf_counter()
        logging.info(f"Cluster stopped in {toc - tic:0.4f} seconds")


if __name__ == "__main__":
    main()<|MERGE_RESOLUTION|>--- conflicted
+++ resolved
@@ -341,8 +341,6 @@
     node_folder = f"{cluster_folder}/{port}"
     Path(node_folder).mkdir(exist_ok=True)
 
-<<<<<<< HEAD
-=======
     # Determine which server to use by checking `valkey-server` and `redis-server`
     def get_server_command() -> str:
         for server in ["valkey-server", "redis-server"]:
@@ -375,7 +373,7 @@
     server_name = get_server_command()
     server_version = get_server_version(server_name)
     logfile = f"{node_folder}/redis.log"
->>>>>>> 151d9b13
+
     # Define command arguments
     logfile = f"{node_folder}/server.log"
     cmd_args = [
