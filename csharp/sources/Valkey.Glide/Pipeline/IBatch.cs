--- conflicted
+++ resolved
@@ -7,11 +7,7 @@
 namespace Valkey.Glide.Pipeline;
 
 // BaseBatch was split into two types, one for docs, another for the impl. This also ease the testing.
-<<<<<<< HEAD
-internal interface IBatch : IBatchSetCommands, IBatchStringCommands, IBatchListCommands, IBatchHashCommands
-=======
-internal interface IBatch : IBatchSetCommands, IBatchConnectionManagementCommands
->>>>>>> b7b2d28a
+internal interface IBatch : IBatchSetCommands, IBatchStringCommands, IBatchListCommands, IBatchHashCommands, IBatchConnectionManagementCommands
 {
     // inherit all docs except `remarks` section which stores en example (not relevant for batch)
     // and returns section, because we customize it.
