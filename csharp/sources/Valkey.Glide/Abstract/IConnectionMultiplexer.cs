--- conflicted
+++ resolved
@@ -1,5 +1,4 @@
 ﻿// Copyright Valkey GLIDE Project Contributors - SPDX Identifier: Apache-2.0
-
 
 using System.Net;
 
@@ -10,67 +9,8 @@
 /// <summary>
 /// Represents the abstract multiplexer API.
 /// </summary>
-<<<<<<< HEAD
 public interface IConnectionMultiplexer : IDisposable, IAsyncDisposable
-{ }
-=======
-public interface IConnectionMultiplexer // : IDisposable, IAsyncDisposable
 {
-    /*
-    // TODO below
-    // ========================
-
-    /// <summary>
-    /// Creates a new <see cref="ConnectionMultiplexer"/> instance.
-    /// </summary>
-    /// <param name="configuration">The string configuration to use for this multiplexer.</param>
-    /// <param name="log">The <see cref="TextWriter"/> to log to.</param>
-    public static Task<ConnectionMultiplexer> ConnectAsync(string configuration, TextWriter? log = null) =>
-        ConnectAsync(ConfigurationOptions.Parse(configuration), log);
-
-    /// <summary>
-    /// Creates a new <see cref="ConnectionMultiplexer"/> instance.
-    /// </summary>
-    /// <param name="configuration">The string configuration to use for this multiplexer.</param>
-    /// <param name="configure">Action to further modify the parsed configuration options.</param>
-    /// <param name="log">The <see cref="TextWriter"/> to log to.</param>
-    public static Task<ConnectionMultiplexer> ConnectAsync(string configuration, Action<ConfigurationOptions> configure, TextWriter? log = null) =>
-        ConnectAsync(ConfigurationOptions.Parse(configuration).Apply(configure), log);
-
-    /// <summary>
-    /// Creates a new <see cref="ConnectionMultiplexer"/> instance.
-    /// </summary>
-    /// <param name="configuration">The configuration options to use for this multiplexer.</param>
-    /// <param name="log">The <see cref="TextWriter"/> to log to.</param>
-    /// <remarks>Note: For Sentinel, do <b>not</b> specify a <see cref="ConfigurationOptions.CommandMap"/> - this is handled automatically.</remarks>
-    public static Task<ConnectionMultiplexer> ConnectAsync(ConfigurationOptions configuration, TextWriter? log = null) { ... }
-
-    /// <summary>
-    /// Creates a new <see cref="ConnectionMultiplexer"/> instance.
-    /// </summary>
-    /// <param name="configuration">The string configuration to use for this multiplexer.</param>
-    /// <param name="log">The <see cref="TextWriter"/> to log to.</param>
-    public static ConnectionMultiplexer Connect(string configuration, TextWriter? log = null) =>
-        Connect(ConfigurationOptions.Parse(configuration), log);
-
-    /// <summary>
-    /// Creates a new <see cref="ConnectionMultiplexer"/> instance.
-    /// </summary>
-    /// <param name="configuration">The string configuration to use for this multiplexer.</param>
-    /// <param name="configure">Action to further modify the parsed configuration options.</param>
-    /// <param name="log">The <see cref="TextWriter"/> to log to.</param>
-    public static ConnectionMultiplexer Connect(string configuration, Action<ConfigurationOptions> configure, TextWriter? log = null) =>
-        Connect(ConfigurationOptions.Parse(configuration).Apply(configure), log);
-
-    /// <summary>
-    /// Creates a new <see cref="ConnectionMultiplexer"/> instance.
-    /// </summary>
-    /// <param name="configuration">The configuration options to use for this multiplexer.</param>
-    /// <param name="log">The <see cref="TextWriter"/> to log to.</param>
-    /// <remarks>Note: For Sentinel, do <b>not</b> specify a <see cref="ConfigurationOptions.CommandMap"/> - this is handled automatically.</remarks>
-    public static ConnectionMultiplexer Connect(ConfigurationOptions configuration, TextWriter? log = null) { ... }
-    */
-
     /// <summary>
     /// Gets all endpoints defined on the multiplexer.
     /// </summary>
@@ -128,5 +68,4 @@
     /// <param name="db">Not supported. To switch the database, please use `SELECT` command.</param>
     /// <param name="asyncState">The async state is not supported by GLIDE.</param>
     IDatabase GetDatabase(int db = -1, object? asyncState = null);
-}
->>>>>>> 918702ed
+}