// Copyright Valkey GLIDE Project Contributors - SPDX Identifier: Apache-2.0

using System.Text.Json;

using static Valkey.Glide.Internals.FFI;

namespace Valkey.Glide.Internals;

internal partial class Request
{
    public static Cmd<object?, object?> CustomCommand(GlideString[] args)
        => new(RequestType.CustomCommand, args, true, o => o);

    public static Cmd<object?, T> CustomCommand<T>(GlideString[] args, Func<object?, T> converter) where T : class?
        => new(RequestType.CustomCommand, args, true, converter);

#pragma warning disable IDE0051 // Add missing cases TODO: REMOVE ONCE 4336 IS MERGED
    /// <summary>
    /// Create a Cmd which returns OK
    /// </summary>
    private static Cmd<string, string> OK(RequestType request, GlideString[] args)
        => Simple<string>(request, args);
#pragma warning restore IDE0051 // Add missing cases

    /// <summary>
    /// Create a Cmd which does not need type conversion
    /// </summary>
    private static Cmd<T, T> Simple<T>(RequestType request, GlideString[] args, bool isNullable = false)
        => new(request, args, isNullable, o => o);

    /// <summary>
    /// Create a Cmd which returns a Boolean value based on the response being 1 or not.
    /// </summary>
    /// <typeparam name="T">Any type that can be implicitly cast to a numeric value for comparison</typeparam>
    /// <param name="request">The request type</param>
    /// <param name="args">The command arguments</param>
    /// <returns>A command that converts the response to a boolean value (true if response equals 1)</returns>
<<<<<<< HEAD
    private static Cmd<T, Boolean> Boolean<T>(RequestType request, GlideString[] args)
        => new(request, args, false, response => Convert.ToInt64(response) == 1);

    /// <summary>
    /// Create a Cmd which converts the response to a ValkeyValue.
    /// </summary>
    /// <param name="request">The request type</param>
    /// <param name="args">The command arguments</param>
    /// <param name="isNullable">Whether the response can be null</param>
    /// <returns>A command that converts the response to a ValkeyValue</returns>
    private static Cmd<GlideString, ValkeyValue> ToValkeyValue(RequestType request, GlideString[] args, bool isNullable = false)
        => new(request, args, isNullable, response => (ValkeyValue)response);

    /// <summary>
    /// Create a Cmd which converts a HashSet of objects to an array of ValkeyValues.
    /// </summary>
    /// <param name="request">The request type</param>
    /// <param name="args">The command arguments</param>
    /// <returns>A command that converts a HashSet to a ValkeyValue array</returns>
    private static Cmd<object[], ValkeyValue[]> ObjectArrayToValkeyValueArray(RequestType request, GlideString[] args)
        => new(request, args, false, set => [.. set.Cast<GlideString>().Select(gs => gs)]);

    private static Cmd<Object[], HashEntry[]> ObjectArrayToHashEntries(RequestType request, GlideString[] args, bool isNullable = false)
        => new(request, args, isNullable, objects => [.. objects.Select(he =>
            new HashEntry((GlideString)((Object[])he)[0], (GlideString)((Object[])he)[1]))]);

    private static Cmd<Dictionary<GlideString, Object>, HashEntry[]> DictionaryToHashEntries(RequestType request, GlideString[] args, bool isNullable = false)
        => new(request, args, isNullable, dict => [.. dict.Select(he =>
            new HashEntry(he.Key, (GlideString)he.Value))]);
=======
    private static Cmd<T, bool> Boolean<T>(RequestType request, GlideString[] args)
        => new(request, args, false, response => Convert.ToInt64(response) == 1);

    /// <summary>
    /// Create a Cmd which returns a Boolean value based on the response being OK or not.
    /// </summary>
    /// <param name="request">The request type</param>
    /// <param name="args">The command arguments</param>
    /// <returns>A command that converts the response to a boolean value (true if response equals OK)</returns>
    private static Cmd<string, bool> OKToBool(RequestType request, GlideString[] args)
        => new(request, args, false, response => response == "OK");
>>>>>>> 80a7d112
}<|MERGE_RESOLUTION|>--- conflicted
+++ resolved
@@ -35,8 +35,7 @@
     /// <param name="request">The request type</param>
     /// <param name="args">The command arguments</param>
     /// <returns>A command that converts the response to a boolean value (true if response equals 1)</returns>
-<<<<<<< HEAD
-    private static Cmd<T, Boolean> Boolean<T>(RequestType request, GlideString[] args)
+    private static Cmd<T, bool> Boolean<T>(RequestType request, GlideString[] args)
         => new(request, args, false, response => Convert.ToInt64(response) == 1);
 
     /// <summary>
@@ -49,6 +48,14 @@
     private static Cmd<GlideString, ValkeyValue> ToValkeyValue(RequestType request, GlideString[] args, bool isNullable = false)
         => new(request, args, isNullable, response => (ValkeyValue)response);
 
+    /// <summary>
+    /// Create a Cmd which returns a Boolean value based on the response being OK or not.
+    /// </summary>
+    /// <param name="request">The request type</param>
+    /// <param name="args">The command arguments</param>
+    /// <returns>A command that converts the response to a boolean value (true if response equals OK)</returns>
+    private static Cmd<string, bool> OKToBool(RequestType request, GlideString[] args)
+        => new(request, args, false, response => response == "OK");
     /// <summary>
     /// Create a Cmd which converts a HashSet of objects to an array of ValkeyValues.
     /// </summary>
@@ -65,17 +72,4 @@
     private static Cmd<Dictionary<GlideString, Object>, HashEntry[]> DictionaryToHashEntries(RequestType request, GlideString[] args, bool isNullable = false)
         => new(request, args, isNullable, dict => [.. dict.Select(he =>
             new HashEntry(he.Key, (GlideString)he.Value))]);
-=======
-    private static Cmd<T, bool> Boolean<T>(RequestType request, GlideString[] args)
-        => new(request, args, false, response => Convert.ToInt64(response) == 1);
-
-    /// <summary>
-    /// Create a Cmd which returns a Boolean value based on the response being OK or not.
-    /// </summary>
-    /// <param name="request">The request type</param>
-    /// <param name="args">The command arguments</param>
-    /// <returns>A command that converts the response to a boolean value (true if response equals OK)</returns>
-    private static Cmd<string, bool> OKToBool(RequestType request, GlideString[] args)
-        => new(request, args, false, response => response == "OK");
->>>>>>> 80a7d112
 }