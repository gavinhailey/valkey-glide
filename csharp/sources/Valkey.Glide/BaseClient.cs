--- conflicted
+++ resolved
@@ -2,11 +2,6 @@
 
 using System.Runtime.InteropServices;
 
-<<<<<<< HEAD
-using Valkey.Glide.Commands;
-using Valkey.Glide.Commands.Options;
-=======
->>>>>>> ce0579f0
 using Valkey.Glide.Internals;
 using Valkey.Glide.Pipeline;
 
@@ -19,33 +14,9 @@
 
 namespace Valkey.Glide;
 
-<<<<<<< HEAD
-public abstract class BaseClient : IDisposable, IStringBaseCommands, ISortedSetBaseCommands
-{
-    #region public methods
-    public async Task<string> Set(GlideString key, GlideString value)
-        => await Command(RequestType.Set, [key, value], HandleOk);
-
-    public async Task<GlideString?> Get(GlideString key)
-        => await Command(RequestType.Get, [key], response => HandleServerResponse<GlideString>(response, true));
-
-    public async Task<long> ZAdd(GlideString key, Dictionary<GlideString, double> membersScoreMap)
-    {
-        GlideString[] args = [key, .. ConvertMembersScoreMapToArgs(membersScoreMap)];
-        return await ExecuteLongCommand(RequestType.ZAdd, args);
-    }
-
-    public async Task<long> ZAdd(GlideString key, Dictionary<GlideString, double> membersScoreMap, ZAddOptions options)
-    {
-        GlideString[] args = [key, .. options.ToArgs(), .. ConvertMembersScoreMapToArgs(membersScoreMap)];
-        return await ExecuteLongCommand(RequestType.ZAdd, args);
-    }
-
-=======
 public abstract partial class BaseClient : IDisposable
 {
     #region public methods
->>>>>>> ce0579f0
     public void Dispose()
     {
         GC.SuppressFinalize(this);
@@ -157,72 +128,7 @@
         BatchFfi(_clientPointer, (ulong)message.Index, ffiBatch.ToPtr(), raiseOnError, ffiOptions?.ToPtr() ?? IntPtr.Zero);
 
         // 4. Get a response and Handle it
-<<<<<<< HEAD
-        return HandleServerResponse<object?[]?>(await message, true);
-
-        // All memory allocated is auto-freed by `using` operator
-    }
-
-    protected internal static string HandleOk(IntPtr response)
-        => HandleServerResponse<string>(response, false);
-
-    private static long HandleLongResponse(IntPtr response)
-    {
-        object? result = HandleResponse(response);
-        FreeResponse(response);
-        return result is long longValue ? longValue : throw new RequestException($"Unexpected return type from Glide: got {result?.GetType().GetRealTypeName()} expected long");
-    }
-
-    private static GlideString[] ConvertMembersScoreMapToArgs(Dictionary<GlideString, double> membersScoreMap)
-        => [.. membersScoreMap.SelectMany(kvp => (GlideString[])[kvp.Value.ToString(), kvp.Key])];
-
-    protected internal static T HandleServerResponse<T>(IntPtr response, bool isNullable) where T : class?
-        => HandleServerResponse<T, T>(response, isNullable, o => o);
-
-    protected static ClusterValue<object?> HandleCustomCommandClusterResponse(IntPtr response, Route? route = null)
-        => HandleServerResponse<object, ClusterValue<object?>>(response, true, data
-            => (data is string str && str == "OK") || route is SingleNodeRoute || data is not Dictionary<GlideString, object?>
-                ? ClusterValue<object?>.OfSingleValue(data)
-                : ClusterValue<object?>.OfMultiValue((Dictionary<GlideString, object?>)data));
-
-    /// <summary>
-    /// Process and convert a server response that may be a multi-node response.
-    /// </summary>
-    /// <typeparam name="R">GLIDE's return type per node.</typeparam>
-    /// <typeparam name="T">Command's return type.</typeparam>
-    /// <param name="response"></param>
-    /// <param name="isNullable"></param>
-    /// <param name="converter">Function to convert <typeparamref name="R"/> to <typeparamref name="T"/>.</param>
-    protected static ClusterValue<T> HandleClusterValueResponse<R, T>(IntPtr response, bool isNullable, Route route, Func<R, T> converter) where T : class?
-        => HandleServerResponse<object, ClusterValue<T>>(response, isNullable, data => route is SingleNodeRoute
-            ? ClusterValue<T>.OfSingleValue(converter((R)data))
-            : ClusterValue<T>.OfMultiValue(((Dictionary<GlideString, object>)data).ConvertValues(converter)));
-
-    /// <summary>
-    /// Process and convert a cluster multi-node response.
-    /// </summary>
-    /// <typeparam name="R">GLIDE's return type per node.</typeparam>
-    /// <typeparam name="T">Command's return type.</typeparam>
-    /// <param name="response"></param>
-    /// <param name="converter">Function to convert <typeparamref name="R"/> to <typeparamref name="T"/>.</param>
-    protected static Dictionary<string, T> HandleMultiNodeResponse<R, T>(IntPtr response, Func<R, T> converter) where T : class?
-        => HandleServerResponse<Dictionary<GlideString, object>, Dictionary<string, T>>(response, false, dict => dict.DownCastKeys().ConvertValues(converter));
-
-    /// <summary>
-    /// Process and convert a server response.
-    /// </summary>
-    /// <typeparam name="R">GLIDE's return type.</typeparam>
-    /// <typeparam name="T">Command's return type.</typeparam>
-    /// <param name="response"></param>
-    /// <param name="isNullable"></param>
-    /// <param name="converter">Optional function to convert <typeparamref name="R" /> to <typeparamref name="T" />.</param>
-    /// <returns></returns>
-    /// <exception cref="Exception"></exception>
-    protected internal static T HandleServerResponse<R, T>(IntPtr response, bool isNullable, Func<R, T> converter) where T : class? where R : class?
-    {
-=======
         IntPtr response = await message;
->>>>>>> ce0579f0
         try
         {
             return batch.ConvertResponse(HandleServerValue(HandleResponse(response), true, (object?[]? o) => o));
