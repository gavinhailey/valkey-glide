--- conflicted
+++ resolved
@@ -5,14 +5,9 @@
 use glide_core::request_type::RequestType;
 use redis::{RedisResult, Value};
 use std::{
-<<<<<<< HEAD
     ffi::{c_char, c_void, CStr},
     slice::from_raw_parts,
-=======
-    ffi::{c_void, CStr, CString},
-    os::raw::c_char,
     sync::Arc,
->>>>>>> 78d35c27
 };
 use tokio::runtime::Builder;
 use tokio::runtime::Runtime;
@@ -144,12 +139,9 @@
 /// Expects that key and value will be kept valid until the callback is called.
 ///
 /// # Safety
-<<<<<<< HEAD
 /// TODO merge with [#3321](https://github.com/valkey-io/valkey-glide/pull/3321)
-=======
 ///
 /// This function should only be called should with a pointer created by [create_client], before [close_client] was called with the pointer.
->>>>>>> 78d35c27
 #[no_mangle]
 pub unsafe extern "C" fn command(
     client_ptr: *const c_void,
@@ -165,23 +157,7 @@
         Arc::from_raw(client_ptr as *mut Client)
     };
 
-    // The safety of these needs to be ensured by the calling code. Cannot dispose of the pointer before all operations have completed.
-<<<<<<< HEAD
-    let ptr_address = client_ptr as usize;
-
-    let mut client_clone = client.client.clone();
-=======
-    let args_address = args as usize;
-
     let core = client.core.clone();
-    client.runtime.spawn(async move {
-        let Some(mut cmd) = request_type.get_command() else {
-            unsafe {
-                (core.failure_callback)(callback_index); // TODO - report errors
-                return;
-            }
-        };
->>>>>>> 78d35c27
 
     let arg_vec =
         unsafe { convert_double_pointer_to_vec(args as *const *const c_void, arg_count, args_len) };
@@ -189,7 +165,7 @@
     // Create the command outside of the task to ensure that the command arguments passed are still valid
     let Some(mut cmd) = request_type.get_command() else {
         unsafe {
-            (client.failure_callback)(callback_index); // TODO - report errors
+            (core.failure_callback)(callback_index); // TODO - report errors
             return;
         }
     };
@@ -197,50 +173,35 @@
         cmd.arg(command_arg);
     }
 
-<<<<<<< HEAD
     client.runtime.spawn(async move {
-        let result = client_clone.send_command(&cmd, None).await;
-=======
-        let result = core
-            .client
-            .clone()
-            .send_command(&cmd, None)
-            .await
-            .and_then(Option::<CString>::from_owned_redis_value);
->>>>>>> 78d35c27
+        let result = core.client.clone().send_command(&cmd, None).await;
         unsafe {
             match result {
-<<<<<<< HEAD
                 Ok(Value::SimpleString(text)) => {
                     let (vec_ptr, len) = convert_vec_to_pointer(text.into_bytes());
-                    (client.success_callback)(callback_index, len as i32, vec_ptr as *const c_char)
+                    (core.success_callback)(callback_index, len as i32, vec_ptr as *const c_char)
                 }
                 Ok(Value::BulkString(text)) => {
                     let (vec_ptr, len) = convert_vec_to_pointer(text);
-                    (client.success_callback)(callback_index, len as i32, vec_ptr as *const c_char)
+                    (core.success_callback)(callback_index, len as i32, vec_ptr as *const c_char)
                 }
                 Ok(Value::VerbatimString { format: _, text }) => {
                     let (vec_ptr, len) = convert_vec_to_pointer(text.into_bytes());
-                    (client.success_callback)(callback_index, len as i32, vec_ptr as *const c_char)
+                    (core.success_callback)(callback_index, len as i32, vec_ptr as *const c_char)
                 }
                 Ok(Value::Okay) => {
                     let (vec_ptr, len) = convert_vec_to_pointer(String::from("OK").into_bytes());
-                    (client.success_callback)(callback_index, len as i32, vec_ptr as *const c_char)
-                }
-                Ok(Value::Nil) => (client.success_callback)(callback_index, 0, std::ptr::null()),
+                    (core.success_callback)(callback_index, len as i32, vec_ptr as *const c_char)
+                }
+                Ok(Value::Nil) => (core.success_callback)(callback_index, 0, std::ptr::null()),
                 Err(err) => {
                     dbg!(err); // TODO - report errors
-                    (client.failure_callback)(callback_index)
+                    (core.failure_callback)(callback_index)
                 }
                 Ok(value) => {
                     dbg!(value); // TODO - handle other response types
-                    (client.failure_callback)(callback_index)
-                }
-=======
-                Ok(None) => (core.success_callback)(callback_index, std::ptr::null()),
-                Ok(Some(c_str)) => (core.success_callback)(callback_index, c_str.as_ptr()),
-                Err(_) => (core.failure_callback)(callback_index), // TODO - report errors
->>>>>>> 78d35c27
+                    (core.failure_callback)(callback_index)
+                }
             };
         };
     });
