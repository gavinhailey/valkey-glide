﻿// Copyright Valkey GLIDE Project Contributors - SPDX Identifier: Apache-2.0

using Glide.Commands;

using static Glide.ConnectionConfiguration;

namespace Glide;

<<<<<<< HEAD
public sealed class GlideClient(StandaloneClientConfiguration config) : BaseClient(config), IConnectionManagementCommands
=======
public sealed class GlideClient(StandaloneClientConfiguration config) : BaseClient(config), IConnectionManagementCommands, IGenericCommands
>>>>>>> 8de167d5
{
    public async Task<object?> CustomCommand(string[] args)
        => await Command<object?>(args, RequestType.CustomCommand);
}<|MERGE_RESOLUTION|>--- conflicted
+++ resolved
@@ -6,11 +6,7 @@
 
 namespace Glide;
 
-<<<<<<< HEAD
-public sealed class GlideClient(StandaloneClientConfiguration config) : BaseClient(config), IConnectionManagementCommands
-=======
 public sealed class GlideClient(StandaloneClientConfiguration config) : BaseClient(config), IConnectionManagementCommands, IGenericCommands
->>>>>>> 8de167d5
 {
     public async Task<object?> CustomCommand(string[] args)
         => await Command<object?>(args, RequestType.CustomCommand);
