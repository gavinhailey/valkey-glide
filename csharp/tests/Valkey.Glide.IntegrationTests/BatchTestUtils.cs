--- conflicted
+++ resolved
@@ -161,7 +161,6 @@
         return testData;
     }
 
-<<<<<<< HEAD
     public static List<TestInfo> CreateListTest(IBatch batch, bool isAtomic)
     {
         List<TestInfo> testData = [];
@@ -202,7 +201,10 @@
 
         _ = batch.ListLeftPop(key3, 5);
         testData.Add(new(null, "ListLeftPop(key3, 5) non-existent"));
-=======
+
+        return testData;
+    }
+
     public static List<TestInfo> CreateConnectionManagementTest(IBatch batch, bool isAtomic)
     {
         List<TestInfo> testData = [];
@@ -220,7 +222,6 @@
 
         _ = batch.Echo("");
         testData.Add(new(new gs(""), "Echo(empty)"));
->>>>>>> b7b2d28a
 
         return testData;
     }
@@ -230,11 +231,8 @@
             new BatchTestData[] {
                 new("String commands", r.Data, CreateStringTest, isAtomic),
                 new("Set commands", r.Data, CreateSetTest, isAtomic),
-<<<<<<< HEAD
                 new("List commands", r.Data, CreateListTest, isAtomic),
-=======
                 new("Connection Management commands", r.Data, CreateConnectionManagementTest, isAtomic),
->>>>>>> b7b2d28a
             }))];
 }
 
