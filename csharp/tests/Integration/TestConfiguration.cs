﻿// Copyright Valkey GLIDE Project Contributors - SPDX Identifier: Apache-2.0

using System.Diagnostics;
using System.Runtime.InteropServices;

using static Glide.ConnectionConfiguration;

[assembly: AssemblyFixture(typeof(Tests.Integration.TestConfiguration))]

namespace Tests.Integration;

public class TestConfiguration : IDisposable
{
    public static bool IsMacOs => RuntimeInformation.IsOSPlatform(OSPlatform.OSX);

    public static List<(string host, ushort port)> STANDALONE_HOSTS { get; internal set; } = [];
    public static List<(string host, ushort port)> CLUSTER_HOSTS { get; internal set; } = [];
    public static Version SERVER_VERSION { get; internal set; } = new();

<<<<<<< HEAD
    public static GlideClient DefaultStandaloneClient() => new(STANDALONE_HOSTS[0].host, STANDALONE_HOSTS[0].port, false);
=======
    public static StandaloneClientConfigurationBuilder DefaultClientConfig() =>
        new StandaloneClientConfigurationBuilder()
            .WithAddress(STANDALONE_HOSTS[0].host, STANDALONE_HOSTS[0].port);

    public static ClusterClientConfigurationBuilder DefaultClusterClientConfig() =>
        new ClusterClientConfigurationBuilder()
            .WithAddress(CLUSTER_HOSTS[0].host, CLUSTER_HOSTS[0].port)
            .WithRequestTimeout(10000);

    public static GlideClient DefaultStandaloneClient() => new(DefaultClientConfig().Build());
    public static GlideClusterClient DefaultClusterClient() => new(DefaultClusterClientConfig().Build());
>>>>>>> 8de167d5

    private static TheoryData<BaseClient> s_testClients = [];

    public static TheoryData<BaseClient> TestClients
    {
        get
        {
            if (s_testClients.Count == 0)
            {
<<<<<<< HEAD
                s_testClients = [(BaseClient)DefaultStandaloneClient()];
=======
                s_testClients = [(BaseClient)DefaultStandaloneClient(), (BaseClient)DefaultClusterClient()];
>>>>>>> 8de167d5
            }
            return s_testClients;
        }

        private set => s_testClients = value;
    }

    public static void ResetTestClients() => s_testClients = [];

    public TestConfiguration()
    {
        string? projectDir = Directory.GetCurrentDirectory();
        while (!(Path.GetFileName(projectDir) == "csharp" || projectDir == null))
        {
            projectDir = Path.GetDirectoryName(projectDir);
        }

        if (projectDir == null)
        {
            throw new FileNotFoundException("Can't detect the project dir. Are you running tests from `csharp` directory?");
        }

        _scriptDir = Path.Combine(projectDir, "..", "utils");

        // Stop all if weren't stopped on previous test run
        StopServer(false);

        // Delete dirs if stop failed due to https://github.com/valkey-io/valkey-glide/issues/849
        // Not using `Directory.Exists` before deleting, because another process may delete the dir while IT is running.
        string clusterLogsDir = Path.Combine(_scriptDir, "clusters");
        try
        {
            Directory.Delete(clusterLogsDir, true);
        }
        catch (DirectoryNotFoundException) { }

        // Start cluster
        CLUSTER_HOSTS = StartServer(true);
        // Start standalone
        STANDALONE_HOSTS = StartServer(false);
        // Get redis version
        SERVER_VERSION = GetServerVersion();

        TestConsoleWriteLine($"Cluster hosts = {string.Join(", ", CLUSTER_HOSTS)}");
        TestConsoleWriteLine($"Standalone hosts = {string.Join(", ", STANDALONE_HOSTS)}");
        TestConsoleWriteLine($"Server version = {SERVER_VERSION}");
    }

    ~TestConfiguration() => Dispose();

    public void Dispose() =>
        // Stop all
        StopServer(true);

    private readonly string _scriptDir;

    private void TestConsoleWriteLine(string message) =>
        TestContext.Current.SendDiagnosticMessage(message);

    internal List<(string host, ushort port)> StartServer(bool cluster, bool tls = false, string? name = null)
    {
        string cmd = $"start {(cluster ? "--cluster-mode" : "")} {(tls ? " --tls" : "")} {(name != null ? " --prefix " + name : "")}";
        return ParseHostsFromOutput(RunClusterManager(cmd, false));
    }

    /// <summary>
    /// Stop <b>all</b> instances on the given <paramref name="name"/>.
    /// </summary>
    internal void StopServer(bool keepLogs, string? name = null)
    {
        string cmd = $"stop --prefix {name ?? "cluster"} {(keepLogs ? "--keep-folder" : "")}";
        _ = RunClusterManager(cmd, true);
    }

    private string RunClusterManager(string cmd, bool ignoreExitCode)
    {
        ProcessStartInfo info = new()
        {
            WorkingDirectory = _scriptDir,
            FileName = "python3",
            Arguments = "cluster_manager.py " + cmd,
            UseShellExecute = false,
            RedirectStandardOutput = true,
            RedirectStandardError = true,
        };
        Process? script = Process.Start(info);
        script?.WaitForExit();
        string? error = script?.StandardError.ReadToEnd();
        string? output = script?.StandardOutput.ReadToEnd();
        int? exit_code = script?.ExitCode;

        TestConsoleWriteLine($"cluster_manager.py stdout\n====\n{output}\n====\ncluster_manager.py stderr\n====\n{error}\n====\n");

        return !ignoreExitCode && exit_code != 0
            ? throw new ApplicationException($"cluster_manager.py script failed: exit code {exit_code}.")
            : output ?? "";
    }

    private static List<(string host, ushort port)> ParseHostsFromOutput(string output)
    {
        List<(string host, ushort port)> hosts = [];
        foreach (string line in output.Split("\n"))
        {
            if (!line.StartsWith("CLUSTER_NODES="))
            {
                continue;
            }

            string[] addresses = line.Split("=")[1].Split(",");
            foreach (string address in addresses)
            {
                string[] parts = address.Split(":");
                hosts.Add((parts[0], ushort.Parse(parts[1])));
            }
        }
        return hosts;
    }

    private static Version GetServerVersion()
    {
        ProcessStartInfo info = new()
        {
            FileName = "redis-server",
            Arguments = "-v",
            UseShellExecute = false,
            RedirectStandardOutput = true,
        };
        Process? proc = Process.Start(info);
        proc?.WaitForExit();
        string output = proc?.StandardOutput.ReadToEnd() ?? "";

        // Redis response:
        // Redis server v=7.2.3 sha=00000000:0 malloc=jemalloc-5.3.0 bits=64 build=7504b1fedf883f2
        // Valkey response:
        // Server v=7.2.5 sha=26388270:0 malloc=jemalloc-5.3.0 bits=64 build=ea40bb1576e402d6
        return new Version(output.Split("v=")[1].Split(" ")[0]);
    }
}<|MERGE_RESOLUTION|>--- conflicted
+++ resolved
@@ -17,9 +17,6 @@
     public static List<(string host, ushort port)> CLUSTER_HOSTS { get; internal set; } = [];
     public static Version SERVER_VERSION { get; internal set; } = new();
 
-<<<<<<< HEAD
-    public static GlideClient DefaultStandaloneClient() => new(STANDALONE_HOSTS[0].host, STANDALONE_HOSTS[0].port, false);
-=======
     public static StandaloneClientConfigurationBuilder DefaultClientConfig() =>
         new StandaloneClientConfigurationBuilder()
             .WithAddress(STANDALONE_HOSTS[0].host, STANDALONE_HOSTS[0].port);
@@ -31,7 +28,6 @@
 
     public static GlideClient DefaultStandaloneClient() => new(DefaultClientConfig().Build());
     public static GlideClusterClient DefaultClusterClient() => new(DefaultClusterClientConfig().Build());
->>>>>>> 8de167d5
 
     private static TheoryData<BaseClient> s_testClients = [];
 
@@ -41,11 +37,7 @@
         {
             if (s_testClients.Count == 0)
             {
-<<<<<<< HEAD
-                s_testClients = [(BaseClient)DefaultStandaloneClient()];
-=======
                 s_testClients = [(BaseClient)DefaultStandaloneClient(), (BaseClient)DefaultClusterClient()];
->>>>>>> 8de167d5
             }
             return s_testClients;
         }
