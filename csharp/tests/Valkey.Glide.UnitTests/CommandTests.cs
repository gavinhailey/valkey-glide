--- conflicted
+++ resolved
@@ -54,7 +54,6 @@
             () => Assert.Equal(["SINTERSTORE", "dest", "key1", "key2"], Request.SetIntersectStoreAsync("dest", ["key1", "key2"]).GetArgs()),
             () => Assert.Equal(["SDIFFSTORE", "dest", "key1", "key2"], Request.SetDifferenceStoreAsync("dest", ["key1", "key2"]).GetArgs()),
 
-<<<<<<< HEAD
             // Generic Commands
             () => Assert.Equal(["DEL", "key"], Request.KeyDeleteAsync("key").GetArgs()),
             () => Assert.Equal(["DEL", "key1", "key2"], Request.KeyDeleteAsync(["key1", "key2"]).GetArgs()),
@@ -92,7 +91,7 @@
             () => Assert.Equal(["COPY", "src", "dest"], Request.KeyCopyAsync("src", "dest").GetArgs()),
             () => Assert.Equal(["COPY", "src", "dest", "DB", "1", "REPLACE"], Request.KeyCopyAsync("src", "dest", 1, true).GetArgs()),
             () => Assert.Equal(["MOVE", "key", "1"], Request.KeyMoveAsync("key", 1).GetArgs()),
-=======
+
             // Sorted Set Commands
             () => Assert.Equal(["ZADD", "key", "10.5", "member"], Request.SortedSetAddAsync("key", "member", 10.5).GetArgs()),
             () => Assert.Equal(["ZADD", "key", "NX", "10.5", "member"], Request.SortedSetAddAsync("key", "member", 10.5, SortedSetWhen.NotExists).GetArgs()),
@@ -101,7 +100,6 @@
             () => Assert.Equal(["ZADD", "key", "LT", "10.5", "member"], Request.SortedSetAddAsync("key", "member", 10.5, SortedSetWhen.LessThan).GetArgs()),
             () => Assert.Equal(["ZADD", "key", "10.5", "member1", "8.25", "member2"], Request.SortedSetAddAsync("key", [new SortedSetEntry("member1", 10.5), new SortedSetEntry("member2", 8.25)]).GetArgs()),
             () => Assert.Equal(["ZADD", "key", "NX", "10.5", "member1", "8.25", "member2"], Request.SortedSetAddAsync("key", [new SortedSetEntry("member1", 10.5), new SortedSetEntry("member2", 8.25)], SortedSetWhen.NotExists).GetArgs()),
->>>>>>> da4e2fd9
 
             // List Commands
             () => Assert.Equal(["LPOP", "a"], Request.ListLeftPopAsync("a").GetArgs()),
